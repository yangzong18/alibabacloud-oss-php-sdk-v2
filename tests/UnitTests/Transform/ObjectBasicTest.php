--- conflicted
+++ resolved
@@ -26,26 +26,7 @@
             $request = new Models\DeleteMultipleObjectsRequest('bucket-123');
             $input = ObjectBasic::fromDeleteMultipleObjects($request);
         } catch (\InvalidArgumentException $e) {
-<<<<<<< HEAD
-            $this->assertStringContainsString("InvalidArgumentException: objects and delete must have one set", (string)$e);
-        }
-
-        try {
-            $request = new Models\DeleteMultipleObjectsRequest('bucket-123');
-            $request->objects = [
-                new Models\DeleteObject('key1'),
-                new Models\DeleteObject('key2', 'version-id-2'),
-            ];
-            $request->delete = new Models\Delete([
-                new Models\ObjectIdentifier('key1'),
-                new Models\ObjectIdentifier('key2', 'version-id-2'),
-            ], true);
-            $input = ObjectBasic::fromDeleteMultipleObjects($request);
-        } catch (\InvalidArgumentException $e) {
-            $this->assertStringContainsString("InvalidArgumentException: objects and body cannot be set simultaneously", (string)$e);
-=======
              $this->assertStringContainsString("missing required field, objects", (string)$e);
->>>>>>> 335846a5
         }
 
         try {
