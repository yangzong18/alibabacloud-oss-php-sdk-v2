<?php

declare(strict_types=1);

namespace AlibabaCloud\Oss\V2;

use GuzzleHttp;
use AlibabaCloud\Oss\V2\Models;
use AlibabaCloud\Oss\V2\Transform;

/**
 * Client used to interact with **Alibaba Cloud Object Storage Service (OSS)**.
 *
 * args can include the following key value pairs:
 * - retryer: (Retry\RetryerInterface) Guides how HTTP requests should be retried
 *   in case of recoverable failures.
 * - retry_max_attempts: (int) The maximum number attempts an API client will call
 *   an operation that fails with a retryable error.
 * - request_options: (array) Guzzlephp's request options per a request. supports the following:
 *   connect_timeout, read_timeout, timeout, on_stats, sink, stream.
 *   For example, ['request_options' => ['connect_timeout' => 10.0 ]]
 *
 * @method \GuzzleHttp\Promise\Promise putBucketAsync(Models\PutBucketRequest $request, array $args = []) Creates a bucket.
 * @method Models\PutBucketResult putBucket(Models\PutBucketRequest $request, array $args = []) Creates a bucket.
 * @method \GuzzleHttp\Promise\Promise deleteBucketAsync(Models\DeleteBucketRequest $request, array $args = []) Deletes a bucket.
 * @method Models\PutBucketResult deleteBucket(Models\DeleteBucketRequest $request, array $args = []) Deletes a bucket.
 * @method \GuzzleHttp\Promise\Promise putBucketAclAsync(Models\PutBucketAclRequest $request, array $args = []) Configures or modifies the access control list (ACL) for a bucket.
 * @method Models\PutBucketAclResult putBucketAcl(Models\PutBucketAclRequest $request, array $args = []) Configures or modifies the access control list (ACL) for a bucket.
 * @method \GuzzleHttp\Promise\Promise getBucketAclAsync(Models\GetBucketAclRequest $request, array $args = []) Queries the access control list (ACL) of a bucket. Only the owner of a bucket can query the ACL of the bucket.
 * @method Models\GetBucketAclResult getBucketAcl(Models\GetBucketAclRequest $request, array $args = []) Queries the access control list (ACL) of a bucket. Only the owner of a bucket can query the ACL of the bucket.
 * @method \GuzzleHttp\Promise\Promise getBucketStatAsync(Models\GetBucketStatRequest $request, array $args = []) Queries the storage capacity of a bucket and the number of objects that are stored in the bucket.
 * @method Models\GetBucketStatResult getBucketStat(Models\GetBucketStatRequest $request, array $args = []) Queries the storage capacity of a bucket and the number of objects that are stored in the bucket.
 * @method \GuzzleHttp\Promise\Promise getBucketLocationAsync(Models\GetBucketLocationRequest $request, array $args = []) Queries the region in which a bucket resides. Only the owner of a bucket can query the region in which the bucket resides.
 * @method Models\GetBucketLocationResult getBucketLocation(Models\GetBucketLocationRequest $request, array $args = []) Queries the region in which a bucket resides. Only the owner of a bucket can query the region in which the bucket resides.
 * @method \GuzzleHttp\Promise\Promise getBucketInfoAsync(Models\GetBucketInfoRequest $request, array $args = []) Queries the information about a bucket. Only the owner of a bucket can query the information about the bucket. You can call this operation from an Object Storage Service (OSS) endpoint.
 * @method Models\GetBucketInfoResult getBucketInfo(Models\GetBucketInfoRequest $request, array $args = []) Queries the information about a bucket. Only the owner of a bucket can query the information about the bucket. You can call this operation from an Object Storage Service (OSS) endpoint.
 * @method \GuzzleHttp\Promise\Promise putBucketVersioningAsync(Models\PutBucketVersioningRequest $request, array $args = []) Configures the versioning state for a bucket.
 * @method Models\PutBucketVersioningResult putBucketVersioning(Models\PutBucketVersioningRequest $request, array $args = []) Configures the versioning state for a bucket.
 * @method \GuzzleHttp\Promise\Promise getBucketVersioningAsync(Models\GetBucketVersioningRequest $request, array $args = []) Queries the versioning state of a bucket.
 * @method Models\GetBucketVersioningResult getBucketVersioning(Models\GetBucketVersioningRequest $request, array $args = []) Queries the versioning state of a bucket.
 * @method \GuzzleHttp\Promise\Promise listObjectsAsync(Models\ListObjectsRequest $request, array $args = [])  Queries the information about all objects in a bucket.
 * @method Models\ListObjectsResult listObjects(Models\ListObjectsRequest $request, array $args = [])  Queries the information about all objects in a bucket.
 * @method \GuzzleHttp\Promise\Promise listObjectsV2Async(Models\ListObjectsV2Request $request, array $args = []) Queries the information about all objects in a bucket.
 * @method Models\ListObjectsV2Result listObjectsV2(Models\ListObjectsV2Request $request, array $args = []) Queries the information about all objects in a bucket.
 * @method \GuzzleHttp\Promise\Promise listObjectVersionsAsync(Models\ListObjectVersionsRequest $request, array $args = []) Queries the information about the versions of all objects in a bucket, including the delete markers.
 * @method Models\ListObjectVersionsResult listObjectVersions(Models\ListObjectVersionsRequest $request, array $args = []) Queries the information about the versions of all objects in a bucket, including the delete markers.
 * @method Models\PutObjectResult putObject(Models\PutObjectRequest $request, array $args = []) You can call this operation to upload an object.
 * @method \GuzzleHttp\Promise\Promise putObjectAsync(Models\PutObjectRequest $request, array $args = []) You can call this operation to upload an object.
 * @method Models\CopyObjectResult copyObject(Models\CopyObjectRequest $request, array $args = []) Copies objects within a bucket or between buckets in the same region.
 * @method \GuzzleHttp\Promise\Promise copyObjectAsync(Models\CopyObjectRequest $request, array $args = []) Copies objects within a bucket or between buckets in the same region.
 * @method Models\GetObjectResult getObject(Models\GetObjectRequest $request, array $args = []) You can call this operation to query an object.
 * @method \GuzzleHttp\Promise\Promise getObjectAsync(Models\GetObjectRequest $request, array $args = []) You can call this operation to query an object.
 * @method Models\AppendObjectResult appendObject(Models\AppendObjectRequest $request, array $args = []) You can call this operation to upload an object by appending the object to an existing object.
 * @method \GuzzleHttp\Promise\Promise appendObjectAsync(Models\AppendObjectRequest $request, array $args = []) You can call this operation to upload an object by appending the object to an existing object.
 * @method Models\DeleteObjectResult deleteObject(Models\DeleteObjectRequest $request, array $args = []) You can call this operation to delete an object.
 * @method \GuzzleHttp\Promise\Promise deleteObjectAsync(Models\DeleteObjectRequest $request, array $args = []) You can call this operation to delete an object.
 * @method Models\DeleteMultipleObjectsResult deleteMultipleObjects(Models\DeleteMultipleObjectsRequest $request, array $args = []) You can call this operation to delete an object.
 * @method \GuzzleHttp\Promise\Promise deleteMultipleObjectsAsync(Models\DeleteMultipleObjectsRequest $request, array $args = []) You can call this operation to delete an object.
 * @method Models\HeadObjectResult headObject(Models\HeadObjectRequest $request, array $args = []) You can call this operation to query the metadata of an object.
 * @method \GuzzleHttp\Promise\Promise headObjectAsync(Models\HeadObjectRequest $request, array $args = []) You can call this operation to query the metadata of an object.
 * @method Models\GetObjectMetaResult getObjectMeta(Models\GetObjectMetaRequest $request, array $args = []) You can call this operation to query the metadata of an object, including ETag, Size, and LastModified. The content of the object is not returned.
 * @method \GuzzleHttp\Promise\Promise getObjectMetaAsync(Models\GetObjectMetaRequest $request, array $args = []) You can call this operation to query the metadata of an object, including ETag, Size, and LastModified. The content of the object is not returned.
 * @method Models\RestoreObjectResult restoreObject(Models\RestoreObjectRequest $request, array $args = []) You can call this operation to restore objects of the Archive and Cold Archive storage classes.
 * @method \GuzzleHttp\Promise\Promise restoreObjectAsync(Models\RestoreObjectRequest $request, array $args = []) You can call this operation to restore objects of the Archive and Cold Archive storage classes.
 * @method Models\PutObjectAclResult putObjectAcl(Models\PutObjectAclRequest $request, array $args = []) You can call this operation to modify the ACL of an object.
 * @method \GuzzleHttp\Promise\Promise putObjectAclAsync(Models\PutObjectAclRequest $request, array $args = []) You can call this operation to modify the ACL of an object.
 * @method Models\GetObjectAclResult getObjectAcl(Models\GetObjectAclRequest $request, array $args = []) You can call this operation to query the ACL of an object in a bucket.
 * @method \GuzzleHttp\Promise\Promise getObjectAclAsync(Models\GetObjectAclRequest $request, array $args = []) You can call this operation to query the ACL of an object in a bucket.
 * @method Models\PutObjectTaggingResult putObjectTagging(Models\PutObjectTaggingRequest $request, array $args = []) You can call this operation to add tags to or modify the tags of an object.
 * @method \GuzzleHttp\Promise\Promise putObjectTaggingAsync(Models\PutObjectTaggingRequest $request, array $args = []) You can call this operation to add tags to or modify the tags of an object.
 * @method Models\GetObjectTaggingResult getObjectTagging(Models\GetObjectTaggingRequest $request, array $args = []) You can call this operation to query the tags of an object.
 * @method \GuzzleHttp\Promise\Promise getObjectTaggingAsync(Models\GetObjectTaggingRequest $request, array $args = []) You can call this operation to query the tags of an object.
 * @method Models\DeleteObjectTaggingResult deleteObjectTagging(Models\DeleteObjectTaggingRequest $request, array $args = []) You can call this operation to delete the tags of a specified object.
 * @method \GuzzleHttp\Promise\Promise deleteObjectTaggingAsync(Models\DeleteObjectTaggingRequest $request, array $args = []) You can call this operation to delete the tags of a specified object.
 * @method Models\PutSymlinkResult putSymlink(Models\PutSymlinkRequest $request, array $args = []) You can create a symbolic link for a target object.
 * @method \GuzzleHttp\Promise\Promise putSymlinkAsync(Models\PutSymlinkRequest $request, array $args = []) You can create a symbolic link for a target object.
 * @method Models\GetSymlinkResult getSymlink(Models\GetSymlinkRequest $request, array $args = []) You can call this operation to query a symbolic link of an object.
 * @method \GuzzleHttp\Promise\Promise getSymlinkAsync(Models\GetSymlinkRequest $request, array $args = []) You can call this operation to query a symbolic link of an object.
 * @method Models\InitiateMultipartUploadResult initiateMultipartUpload(Models\InitiateMultipartUploadRequest $request, array $args = []) Initiates a multipart upload task.
 * @method \GuzzleHttp\Promise\Promise initiateMultipartUploadAsync(Models\InitiateMultipartUploadRequest $request, array $args = []) Initiates a multipart upload task.
 * @method Models\UploadPartResult uploadPart(Models\UploadPartRequest $request, array $args = []) You can call this operation to upload an object by part based on the object name and the upload ID that you specify.
 * @method \GuzzleHttp\Promise\Promise uploadPartAsync(Models\UploadPartRequest $request, array $args = []) You can call this operation to upload an object by part based on the object name and the upload ID that you specify.
 * @method Models\CompleteMultipartUploadResult completeMultipartUpload(Models\CompleteMultipartUploadRequest $request, array $args = []) You can call this operation to complete the multipart upload task of an object.
 * @method \GuzzleHttp\Promise\Promise completeMultipartUploadAsync(Models\CompleteMultipartUploadRequest $request, array $args = []) You can call this operation to complete the multipart upload task of an object.
 * @method Models\UploadPartCopyResult uploadPartCopy(Models\UploadPartCopyRequest $request, array $args = []) Copies data from an existing object to upload a part.
 * @method \GuzzleHttp\Promise\Promise uploadPartCopyAsync(Models\UploadPartCopyRequest $request, array $args = []) Copies data from an existing object to upload a part.
 * @method Models\AbortMultipartUploadResult abortMultipartUpload(Models\AbortMultipartUploadRequest $request, array $args = []) You can call this operation to cancel a multipart upload task and delete the parts that are uploaded by the multipart upload task.
 * @method \GuzzleHttp\Promise\Promise abortMultipartUploadAsync(Models\AbortMultipartUploadRequest $request, array $args = []) You can call this operation to cancel a multipart upload task and delete the parts that are uploaded by the multipart upload task.
 * @method Models\ListMultipartUploadsResult listMultipartUploads(Models\ListMultipartUploadsRequest $request, array $args = []) You can call this operation to list all ongoing multipart upload tasks.
 * @method \GuzzleHttp\Promise\Promise listMultipartUploadsAsync(Models\ListMultipartUploadsRequest $request, array $args = []) You can call this operation to list all ongoing multipart upload tasks.
 * @method Models\ListPartsResult listParts(Models\ListPartsRequest $request, array $args = []) You can call this operation to list all parts that are uploaded by using a specified upload ID.
 * @method \GuzzleHttp\Promise\Promise listPartsAsync(Models\ListPartsRequest $request, array $args = []) You can call this operation to list all parts that are uploaded by using a specified upload ID.
 * @method Models\CleanRestoredObjectResult cleanRestoredObject(Models\CleanRestoredObjectRequest $request, array $args = []) You can call this operation to clean an object restored from Archive or Cold Archive state. After that, the restored object returns to the frozen state.
 * @method \GuzzleHttp\Promise\Promise cleanRestoredObjectAsync(Models\CleanRestoredObjectRequest $request, array $args = []) You can call this operation to clean an object restored from Archive or Cold Archive state. After that, the restored object returns to the frozen state.
 * @method Models\ProcessObjectResult processObject(Models\ProcessObjectRequest $request, array $args = []) You can call this operation to apply process on the specified image file.
 * @method \GuzzleHttp\Promise\Promise processObjectAsync(Models\ProcessObjectRequest $request, array $args = []) You can call this operation to apply process on the specified image file.
 * @method Models\AsyncProcessObjectResult asyncProcessObject(Models\AsyncProcessObjectRequest $request, array $args = []) You can call this operation to apply async process on the specified image file.
 * @method \GuzzleHttp\Promise\Promise asyncProcessObjectAsync(Models\AsyncProcessObjectRequest $request, array $args = []) You can call this operation to apply async process on the specified image file.
 * @method Models\InitiateBucketWormResult initiateBucketWorm(Models\InitiateBucketWormRequest $request, array $args = []) Creates a retention policy.
 * @method \GuzzleHttp\Promise\Promise initiateBucketWormAsync(Models\InitiateBucketWormRequest $request, array $args = []) Creates a retention policy.
 * @method Models\AbortBucketWormResult abortBucketWorm(Models\AbortBucketWormRequest $request, array $args = []) Deletes an unlocked retention policy for a bucket.
 * @method \GuzzleHttp\Promise\Promise abortBucketWormAsync(Models\AbortBucketWormRequest $request, array $args = []) Deletes an unlocked retention policy for a bucket.
 * @method Models\CompleteBucketWormResult completeBucketWorm(Models\CompleteBucketWormRequest $request, array $args = []) Locks a retention policy.
 * @method \GuzzleHttp\Promise\Promise completeBucketWormAsync(Models\CompleteBucketWormRequest $request, array $args = []) Locks a retention policy.
 * @method Models\ExtendBucketWormResult extendBucketWorm(Models\ExtendBucketWormRequest $request, array $args = []) Extends the retention period of objects in a bucket for which a retention policy is locked.
 * @method \GuzzleHttp\Promise\Promise extendBucketWormAsync(Models\ExtendBucketWormRequest $request, array $args = []) Extends the retention period of objects in a bucket for which a retention policy is locked.
 * @method Models\GetBucketWormResult getBucketWorm(Models\GetBucketWormRequest $request, array $args = []) Queries the retention policy configured for a bucket.
 * @method \GuzzleHttp\Promise\Promise getBucketWormAsync(Models\GetBucketWormRequest $request, array $args = []) Queries the retention policy configured for a bucket.
 * @method Models\ListBucketsResult listBuckets(Models\ListBucketsRequest $request, array $args = []) Queries all buckets that are owned by a requester.
 * @method \GuzzleHttp\Promise\Promise listBucketsAsync(Models\ListBucketsRequest $request, array $args = []) Queries all buckets that are owned by a requester.
 * @method Models\DescribeRegionsResult describeRegions(Models\DescribeRegionsRequest $request, array $args = []) Queries the endpoints of all supported regions or the endpoints of a specific region.
 * @method \GuzzleHttp\Promise\Promise describeRegionsAsync(Models\DescribeRegionsRequest $request, array $args = []) Queries the endpoints of all supported regions or the endpoints of a specific region.
 * @method Models\PutBucketLifecycleResult putBucketLifecycle(Models\PutBucketLifecycleRequest $request, array $args = []) Configures a lifecycle rule for a bucket. After you configure a lifecycle rule for a bucket, Object Storage Service (OSS) automatically deletes the objects that matching the rule or converts the storage type of the objects based on the point in time that is specified in the lifecycle rule.
 * @method \GuzzleHttp\Promise\Promise putBucketLifecycleAsync(Models\PutBucketLifecycleRequest $request, array $args = []) Configures a lifecycle rule for a bucket. After you configure a lifecycle rule for a bucket, Object Storage Service (OSS) automatically deletes the objects that matching the rule or converts the storage type of the objects based on the point in time that is specified in the lifecycle rule.
 * @method Models\GetBucketLifecycleResult getBucketLifecycle(Models\GetBucketLifecycleRequest $request, array $args = []) Queries the lifecycle rules configured for a bucket. Only the owner of a bucket has the permissions to query the lifecycle rules configured for the bucket.
 * @method \GuzzleHttp\Promise\Promise getBucketLifecycleAsync(Models\GetBucketLifecycleRequest $request, array $args = []) Queries the lifecycle rules configured for a bucket. Only the owner of a bucket has the permissions to query the lifecycle rules configured for the bucket.
 * @method Models\DeleteBucketLifecycleResult deleteBucketLifecycle(Models\DeleteBucketLifecycleRequest $request, array $args = []) Deletes the lifecycle rules of a bucket.
 * @method \GuzzleHttp\Promise\Promise deleteBucketLifecycleAsync(Models\DeleteBucketLifecycleRequest $request, array $args = []) Deletes the lifecycle rules of a bucket.
 * @method Models\PutBucketTransferAccelerationResult putBucketTransferAcceleration(Models\PutBucketTransferAccelerationRequest $request, array $args = []) Configures transfer acceleration for a bucket. After you enable transfer acceleration for a bucket, the object access speed is accelerated for users worldwide. The transfer acceleration feature is applicable to scenarios where data needs to be transferred over long geographical distances. This feature can also be used to download or upload objects that are gigabytes or terabytes in size.
 * @method \GuzzleHttp\Promise\Promise putBucketTransferAccelerationAsync(Models\PutBucketTransferAccelerationRequest $request, array $args = []) Configures transfer acceleration for a bucket. After you enable transfer acceleration for a bucket, the object access speed is accelerated for users worldwide. The transfer acceleration feature is applicable to scenarios where data needs to be transferred over long geographical distances. This feature can also be used to download or upload objects that are gigabytes or terabytes in size.
 * @method Models\GetBucketTransferAccelerationResult getBucketTransferAcceleration(Models\GetBucketTransferAccelerationRequest $request, array $args = []) Queries the transfer acceleration configurations of a bucket.
 * @method \GuzzleHttp\Promise\Promise getBucketTransferAccelerationAsync(Models\GetBucketTransferAccelerationRequest $request, array $args = []) Queries the transfer acceleration configurations of a bucket.
 * @method Models\GetMetaQueryStatusResult getMetaQueryStatus(Models\GetMetaQueryStatusRequest $request, array $args = []) Queries the information about the metadata index library of a bucket.
 * @method \GuzzleHttp\Promise\Promise getMetaQueryStatusAsync(Models\GetMetaQueryStatusRequest $request, array $args = []) Queries the information about the metadata index library of a bucket.
 * @method Models\CloseMetaQueryResult closeMetaQuery(Models\CloseMetaQueryRequest $request, array $args = []) Disables the metadata management feature for an Object Storage Service (OSS) bucket. After the metadata management feature is disabled for a bucket, OSS automatically deletes the metadata index library of the bucket and you cannot perform metadata indexing.
 * @method \GuzzleHttp\Promise\Promise closeMetaQueryAsync(Models\CloseMetaQueryRequest $request, array $args = []) Disables the metadata management feature for an Object Storage Service (OSS) bucket. After the metadata management feature is disabled for a bucket, OSS automatically deletes the metadata index library of the bucket and you cannot perform metadata indexing.
 * @method Models\DoMetaQueryResult doMetaQuery(Models\DoMetaQueryRequest $request, array $args = []) Queries the objects in a bucket that meet the specified conditions by using the data indexing feature. The information about the objects is listed based on the specified fields and sorting methods.
 * @method \GuzzleHttp\Promise\Promise doMetaQueryAsync(Models\DoMetaQueryRequest $request, array $args = []) Queries the objects in a bucket that meet the specified conditions by using the data indexing feature. The information about the objects is listed based on the specified fields and sorting methods.
 * @method Models\OpenMetaQueryResult openMetaQuery(Models\OpenMetaQueryRequest $request, array $args = []) Enables metadata management for a bucket. After you enable the metadata management feature for a bucket, Object Storage Service (OSS) creates a metadata index library for the bucket and creates metadata indexes for all objects in the bucket. After the metadata index library is created, OSS continues to perform quasi-real-time scans on incremental objects in the bucket and creates metadata indexes for the incremental objects.
 * @method \GuzzleHttp\Promise\Promise openMetaQueryAsync(Models\OpenMetaQueryRequest $request, array $args = []) Enables metadata management for a bucket. After you enable the metadata management feature for a bucket, Object Storage Service (OSS) creates a metadata index library for the bucket and creates metadata indexes for all objects in the bucket. After the metadata index library is created, OSS continues to perform quasi-real-time scans on incremental objects in the bucket and creates metadata indexes for the incremental objects.
 * @method Models\PutBucketAccessMonitorResult putBucketAccessMonitor(Models\PutBucketAccessMonitorRequest $request, array $args = []) Modifies the access tracking status of a bucket.
 * @method \GuzzleHttp\Promise\Promise putBucketAccessMonitorAsync(Models\PutBucketAccessMonitorRequest $request, array $args = []) Modifies the access tracking status of a bucket.
 * @method Models\GetBucketAccessMonitorResult getBucketAccessMonitor(Models\GetBucketAccessMonitorRequest $request, array $args = []) Queries the access tracking status of a bucket.
 * @method \GuzzleHttp\Promise\Promise getBucketAccessMonitorAsync(Models\GetBucketAccessMonitorRequest $request, array $args = []) Queries the access tracking status of a bucket.
 * @method Models\PutCnameResult putCname(Models\PutCnameRequest $request, array $args = []) Maps a CNAME record to a bucket.
 * @method \GuzzleHttp\Promise\Promise putCnameAsync(Models\PutCnameRequest $request, array $args = []) Maps a CNAME record to a bucket.
 * @method Models\ListCnameResult listCname(Models\ListCnameRequest $request, array $args = []) Queries all CNAME records that are mapped to a bucket.
 * @method \GuzzleHttp\Promise\Promise listCnameAsync(Models\ListCnameRequest $request, array $args = []) Queries all CNAME records that are mapped to a bucket.
 * @method Models\DeleteCnameResult deleteCname(Models\DeleteCnameRequest $request, array $args = []) Deletes a CNAME record that is mapped to a bucket.
 * @method \GuzzleHttp\Promise\Promise deleteCnameAsync(Models\DeleteCnameRequest $request, array $args = []) Deletes a CNAME record that is mapped to a bucket.
 * @method Models\GetCnameTokenResult getCnameToken(Models\GetCnameTokenRequest $request, array $args = []) Queries the created CNAME tokens.
 * @method \GuzzleHttp\Promise\Promise getCnameTokenAsync(Models\GetCnameTokenRequest $request, array $args = []) Queries the created CNAME tokens.
 * @method Models\CreateCnameTokenResult createCnameToken(Models\CreateCnameTokenRequest $request, array $args = []) Creates a CNAME token to verify the ownership of a domain name.
 * @method \GuzzleHttp\Promise\Promise createCnameTokenAsync(Models\CreateCnameTokenRequest $request, array $args = []) Creates a CNAME token to verify the ownership of a domain name.
 * @method Models\PutBucketCorsResult putBucketCors(Models\PutBucketCorsRequest $request, array $args = []) Configures cross-origin resource sharing (CORS) rules for a bucket.
 * @method \GuzzleHttp\Promise\Promise putBucketCorsAsync(Models\PutBucketCorsRequest $request, array $args = []) Configures cross-origin resource sharing (CORS) rules for a bucket.
 * @method Models\GetBucketCorsResult getBucketCors(Models\GetBucketCorsRequest $request, array $args = []) Queries the cross-origin resource sharing (CORS) rules that are configured for a bucket.
 * @method \GuzzleHttp\Promise\Promise getBucketCorsAsync(Models\GetBucketCorsRequest $request, array $args = []) Queries the cross-origin resource sharing (CORS) rules that are configured for a bucket.
 * @method Models\DeleteBucketCorsResult deleteBucketCors(Models\DeleteBucketCorsRequest $request, array $args = []) Disables the cross-origin resource sharing (CORS) feature and deletes all CORS rules for a bucket.
 * @method \GuzzleHttp\Promise\Promise deleteBucketCorsAsync(Models\DeleteBucketCorsRequest $request, array $args = []) Disables the cross-origin resource sharing (CORS) feature and deletes all CORS rules for a bucket.
 * @method Models\OptionObjectResult optionObject(Models\OptionObjectRequest $request, array $args = []) Determines whether to send a cross-origin request. Before a cross-origin request is sent, the browser sends a preflight OPTIONS request that includes a specific origin, HTTP method, and header information to Object Storage Service (OSS) to determine whether to send the cross-origin request.
 * @method \GuzzleHttp\Promise\Promise optionObjectAsync(Models\OptionObjectRequest $request, array $args = []) Determines whether to send a cross-origin request. Before a cross-origin request is sent, the browser sends a preflight OPTIONS request that includes a specific origin, HTTP method, and header information to Object Storage Service (OSS) to determine whether to send the cross-origin request.
 * @method Models\PutBucketRequestPaymentResult putBucketRequestPayment(Models\PutBucketRequestPaymentRequest $request, array $args = []) Enables pay-by-requester for a bucket.
 * @method \GuzzleHttp\Promise\Promise putBucketRequestPaymentAsync(Models\PutBucketRequestPaymentRequest $request, array $args = []) Enables pay-by-requester for a bucket.
 * @method Models\GetBucketRequestPaymentResult getBucketRequestPayment(Models\GetBucketRequestPaymentRequest $request, array $args = []) Queries pay-by-requester configurations for a bucket.
 * @method \GuzzleHttp\Promise\Promise getBucketRequestPaymentAsync(Models\GetBucketRequestPaymentRequest $request, array $args = []) Queries pay-by-requester configurations for a bucket.
 * @method Models\PutBucketTagsResult putBucketTags(Models\PutBucketTagsRequest $request, array $args = []) Adds tags to or modifies the existing tags of a bucket.
 * @method \GuzzleHttp\Promise\Promise putBucketTagsAsync(Models\PutBucketTagsRequest $request, array $args = []) Adds tags to or modifies the existing tags of a bucket.
 * @method Models\GetBucketTagsResult getBucketTags(Models\GetBucketTagsRequest $request, array $args = []) Queries the tags of a bucket.
 * @method \GuzzleHttp\Promise\Promise getBucketTagsAsync(Models\GetBucketTagsRequest $request, array $args = []) Queries the tags of a bucket.
 * @method Models\DeleteBucketTagsResult deleteBucketTags(Models\DeleteBucketTagsRequest $request, array $args = []) Deletes tags configured for a bucket.
 * @method \GuzzleHttp\Promise\Promise deleteBucketTagsAsync(Models\DeleteBucketTagsRequest $request, array $args = []) Deletes tags configured for a bucket.
 * @method Models\PutBucketRefererResult putBucketReferer(Models\PutBucketRefererRequest $request, array $args = []) Configures a Referer whitelist for an Object Storage Service (OSS) bucket. You can specify whether to allow the requests whose Referer field is empty or whose query strings are truncated.
 * @method \GuzzleHttp\Promise\Promise putBucketRefererAsync(Models\PutBucketRefererRequest $request, array $args = []) Configures a Referer whitelist for an Object Storage Service (OSS) bucket. You can specify whether to allow the requests whose Referer field is empty or whose query strings are truncated.
 * @method Models\GetBucketRefererResult getBucketReferer(Models\GetBucketRefererRequest $request, array $args = []) Queries the hotlink protection configurations for a bucket.
 * @method \GuzzleHttp\Promise\Promise getBucketRefererAsync(Models\GetBucketRefererRequest $request, array $args = []) Queries the hotlink protection configurations for a bucket.
 * @method Models\GetBucketWebsiteResult getBucketWebsite(Models\GetBucketWebsiteRequest $request, array $args = []) Queries the static website hosting status and redirection rules configured for a bucket.
 * @method \GuzzleHttp\Promise\Promise getBucketWebsiteAsync(Models\GetBucketWebsiteRequest $request, array $args = []) Queries the static website hosting status and redirection rules configured for a bucket.
 * @method Models\PutBucketWebsiteResult putBucketWebsite(Models\PutBucketWebsiteRequest $request, array $args = []) Enables the static website hosting mode for a bucket and configures redirection rules for the bucket.
 * @method \GuzzleHttp\Promise\Promise putBucketWebsiteAsync(Models\PutBucketWebsiteRequest $request, array $args = []) Enables the static website hosting mode for a bucket and configures redirection rules for the bucket.
 * @method Models\DeleteBucketWebsiteResult deleteBucketWebsite(Models\DeleteBucketWebsiteRequest $request, array $args = []) Disables the static website hosting mode and deletes the redirection rules for a bucket.
 * @method \GuzzleHttp\Promise\Promise deleteBucketWebsiteAsync(Models\DeleteBucketWebsiteRequest $request, array $args = []) Disables the static website hosting mode and deletes the redirection rules for a bucket.
 * @method Models\PutBucketLoggingResult putBucketLogging(Models\PutBucketLoggingRequest $request, array $args = []) Enables logging for a bucket. After you enable logging for a bucket, Object Storage Service (OSS) generates logs every hour based on the defined naming rule and stores the logs as objects in the specified destination bucket.
 * @method \GuzzleHttp\Promise\Promise putBucketLoggingAsync(Models\PutBucketLoggingRequest $request, array $args = []) Enables logging for a bucket. After you enable logging for a bucket, Object Storage Service (OSS) generates logs every hour based on the defined naming rule and stores the logs as objects in the specified destination bucket.
 * @method Models\GetBucketLoggingResult getBucketLogging(Models\GetBucketLoggingRequest $request, array $args = []) Queries the configurations of access log collection of a bucket. Only the owner of a bucket can query the configurations of access log collection of the bucket.
 * @method \GuzzleHttp\Promise\Promise getBucketLoggingAsync(Models\GetBucketLoggingRequest $request, array $args = []) Queries the configurations of access log collection of a bucket. Only the owner of a bucket can query the configurations of access log collection of the bucket.
 * @method Models\DeleteBucketLoggingResult deleteBucketLogging(Models\DeleteBucketLoggingRequest $request, array $args = []) Disables the logging feature for a bucket.
 * @method \GuzzleHttp\Promise\Promise deleteBucketLoggingAsync(Models\DeleteBucketLoggingRequest $request, array $args = []) Disables the logging feature for a bucket.
 * @method Models\PutUserDefinedLogFieldsConfigResult putUserDefinedLogFieldsConfig(Models\PutUserDefinedLogFieldsConfigRequest $request, array $args = []) Customizes the user_defined_log_fields field in real-time logs by adding custom request headers or query parameters to the field for subsequent analysis of requests.
 * @method \GuzzleHttp\Promise\Promise putUserDefinedLogFieldsConfigAsync(Models\PutUserDefinedLogFieldsConfigRequest $request, array $args = []) Customizes the user_defined_log_fields field in real-time logs by adding custom request headers or query parameters to the field for subsequent analysis of requests.
 * @method Models\GetUserDefinedLogFieldsConfigResult getUserDefinedLogFieldsConfig(Models\GetUserDefinedLogFieldsConfigRequest $request, array $args = []) Queries the custom configurations of the user_defined_log_fields field in the real-time logs of a bucket.
 * @method \GuzzleHttp\Promise\Promise getUserDefinedLogFieldsConfigAsync(Models\GetUserDefinedLogFieldsConfigRequest $request, array $args = []) Queries the custom configurations of the user_defined_log_fields field in the real-time logs of a bucket.
 * @method Models\DeleteUserDefinedLogFieldsConfigResult deleteUserDefinedLogFieldsConfig(Models\DeleteUserDefinedLogFieldsConfigRequest $request, array $args = []) Deletes the custom configurations of the user_defined_log_fields field in the real-time logs of a bucket.
 * @method \GuzzleHttp\Promise\Promise deleteUserDefinedLogFieldsConfigAsync(Models\DeleteUserDefinedLogFieldsConfigRequest $request, array $args = []) Deletes the custom configurations of the user_defined_log_fields field in the real-time logs of a bucket.
 * @method Models\PutBucketPolicyResult putBucketPolicy(Models\PutBucketPolicyRequest $request, array $args = []) Configures a policy for a bucket.
 * @method \GuzzleHttp\Promise\Promise putBucketPolicyAsync(Models\PutBucketPolicyRequest $request, array $args = []) Configures a policy for a bucket.
 * @method Models\GetBucketPolicyResult getBucketPolicy(Models\GetBucketPolicyRequest $request, array $args = []) Queries the policies configured for a bucket.
 * @method \GuzzleHttp\Promise\Promise getBucketPolicyAsync(Models\GetBucketPolicyRequest $request, array $args = []) Queries the policies configured for a bucket.
 * @method Models\DeleteBucketPolicyResult deleteBucketPolicy(Models\DeleteBucketPolicyRequest $request, array $args = []) Deletes a policy for a bucket.
 * @method \GuzzleHttp\Promise\Promise deleteBucketPolicyAsync(Models\DeleteBucketPolicyRequest $request, array $args = []) Deletes a policy for a bucket.
 * @method Models\GetBucketPolicyStatusResult getBucketPolicyStatus(Models\GetBucketPolicyStatusRequest $request, array $args = []) Checks whether the current bucket policy allows public access.
 * @method \GuzzleHttp\Promise\Promise getBucketPolicyStatusAsync(Models\GetBucketPolicyStatusRequest $request, array $args = []) Checks whether the current bucket policy allows public access.
 * @method Models\PutBucketEncryptionResult putBucketEncryption(Models\PutBucketEncryptionRequest $request, array $args = []) Configures encryption rules for a bucket.
 * @method \GuzzleHttp\Promise\Promise putBucketEncryptionAsync(Models\PutBucketEncryptionRequest $request, array $args = []) Configures encryption rules for a bucket.
 * @method Models\GetBucketEncryptionResult getBucketEncryption(Models\GetBucketEncryptionRequest $request, array $args = []) Queries the encryption rules configured for a bucket.
 * @method \GuzzleHttp\Promise\Promise getBucketEncryptionAsync(Models\GetBucketEncryptionRequest $request, array $args = []) Queries the encryption rules configured for a bucket.
 * @method Models\DeleteBucketEncryptionResult deleteBucketEncryption(Models\DeleteBucketEncryptionRequest $request, array $args = []) Deletes encryption rules for a bucket.
 * @method \GuzzleHttp\Promise\Promise deleteBucketEncryptionAsync(Models\DeleteBucketEncryptionRequest $request, array $args = []) Deletes encryption rules for a bucket.
 * @method Models\GetBucketArchiveDirectReadResult getBucketArchiveDirectRead(Models\GetBucketArchiveDirectReadRequest $request, array $args = []) Queries whether real-time access of Archive objects is enabled for a bucket.
 * @method \GuzzleHttp\Promise\Promise getBucketArchiveDirectReadAsync(Models\GetBucketArchiveDirectReadRequest $request, array $args = []) Queries whether real-time access of Archive objects is enabled for a bucket.
 * @method Models\PutBucketArchiveDirectReadResult putBucketArchiveDirectRead(Models\PutBucketArchiveDirectReadRequest $request, array $args = []) Enables or disables real-time access of Archive objects for a bucket.
 * @method \GuzzleHttp\Promise\Promise putBucketArchiveDirectReadAsync(Models\PutBucketArchiveDirectReadRequest $request, array $args = []) Enables or disables real-time access of Archive objects for a bucket.
 * @method Models\GetPublicAccessBlockResult getPublicAccessBlock(Models\GetPublicAccessBlockRequest $request, array $args = []) Queries the Block Public Access configurations of OSS resources.
 * @method \GuzzleHttp\Promise\Promise getPublicAccessBlockAsync(Models\GetPublicAccessBlockRequest $request, array $args = []) Queries the Block Public Access configurations of OSS resources.
 * @method Models\PutPublicAccessBlockResult putPublicAccessBlock(Models\PutPublicAccessBlockRequest $request, array $args = []) Enables or disables Block Public Access for Object Storage Service (OSS) resources.
 * @method \GuzzleHttp\Promise\Promise putPublicAccessBlockAsync(Models\PutPublicAccessBlockRequest $request, array $args = []) Enables or disables Block Public Access for Object Storage Service (OSS) resources.
 * @method Models\DeletePublicAccessBlockResult deletePublicAccessBlock(Models\DeletePublicAccessBlockRequest $request, array $args = []) Deletes the Block Public Access configurations of OSS resources.
 * @method \GuzzleHttp\Promise\Promise deletePublicAccessBlockAsync(Models\DeletePublicAccessBlockRequest $request, array $args = []) Deletes the Block Public Access configurations of OSS resources.
 * @method Models\GetBucketPublicAccessBlockResult getBucketPublicAccessBlock(Models\GetBucketPublicAccessBlockRequest $request, array $args = []) Queries the Block Public Access configurations of a bucket.
 * @method \GuzzleHttp\Promise\Promise getBucketPublicAccessBlockAsync(Models\GetBucketPublicAccessBlockRequest $request, array $args = []) Queries the Block Public Access configurations of a bucket.
 * @method Models\PutBucketPublicAccessBlockResult putBucketPublicAccessBlock(Models\PutBucketPublicAccessBlockRequest $request, array $args = []) Enables or disables Block Public Access for a bucket.
 * @method \GuzzleHttp\Promise\Promise putBucketPublicAccessBlockAsync(Models\PutBucketPublicAccessBlockRequest $request, array $args = []) Enables or disables Block Public Access for a bucket.
 * @method Models\DeleteBucketPublicAccessBlockResult deleteBucketPublicAccessBlock(Models\DeleteBucketPublicAccessBlockRequest $request, array $args = []) Deletes the Block Public Access configurations of a bucket.
 * @method \GuzzleHttp\Promise\Promise deleteBucketPublicAccessBlockAsync(Models\DeleteBucketPublicAccessBlockRequest $request, array $args = []) Deletes the Block Public Access configurations of a bucket.
<<<<<<< HEAD
 * @method Models\ListAccessPointsResult listAccessPoints(Models\ListAccessPointsRequest $request, array $args = []) Queries the information about user-level or bucket-level access points.
 * @method \GuzzleHttp\Promise\Promise listAccessPointsAsync(Models\ListAccessPointsRequest $request, array $args = []) Queries the information about user-level or bucket-level access points.
 * @method Models\GetAccessPointResult getAccessPoint(Models\GetAccessPointRequest $request, array $args = []) Queries the information about an access point.
 * @method \GuzzleHttp\Promise\Promise getAccessPointAsync(Models\GetAccessPointRequest $request, array $args = []) Queries the information about an access point.
 * @method Models\GetAccessPointPolicyResult getAccessPointPolicy(Models\GetAccessPointPolicyRequest $request, array $args = []) Queries the configurations of an access point policy.
 * @method \GuzzleHttp\Promise\Promise getAccessPointPolicyAsync(Models\GetAccessPointPolicyRequest $request, array $args = []) Queries the configurations of an access point policy.
 * @method Models\DeleteAccessPointPolicyResult deleteAccessPointPolicy(Models\DeleteAccessPointPolicyRequest $request, array $args = []) Deletes an access point policy.
 * @method \GuzzleHttp\Promise\Promise deleteAccessPointPolicyAsync(Models\DeleteAccessPointPolicyRequest $request, array $args = []) Deletes an access point policy.
 * @method Models\PutAccessPointPolicyResult putAccessPointPolicy(Models\PutAccessPointPolicyRequest $request, array $args = []) Configures an access point policy.
 * @method \GuzzleHttp\Promise\Promise putAccessPointPolicyAsync(Models\PutAccessPointPolicyRequest $request, array $args = []) Configures an access point policy.
 * @method Models\DeleteAccessPointResult deleteAccessPoint(Models\DeleteAccessPointRequest $request, array $args = []) Deletes an access point.
 * @method \GuzzleHttp\Promise\Promise deleteAccessPointAsync(Models\DeleteAccessPointRequest $request, array $args = []) Deletes an access point.
 * @method Models\CreateAccessPointResult createAccessPoint(Models\CreateAccessPointRequest $request, array $args = []) Creates an access point.
 * @method \GuzzleHttp\Promise\Promise createAccessPointAsync(Models\CreateAccessPointRequest $request, array $args = []) Creates an access point.
=======
 * @method Models\PutBucketRtcResult putBucketRtc(Models\PutBucketRtcRequest $request, array $args = []) Enables or disables the Replication Time Control (RTC) feature for existing cross-region replication (CRR) rules.
 * @method \GuzzleHttp\Promise\Promise putBucketRtcAsync(Models\PutBucketRtcRequest $request, array $args = []) Enables or disables the Replication Time Control (RTC) feature for existing cross-region replication (CRR) rules.
 * @method Models\PutBucketReplicationResult putBucketReplication(Models\PutBucketReplicationRequest $request, array $args = []) Configures data replication rules for a bucket. Object Storage Service (OSS) supports cross-region replication (CRR) and same-region replication (SRR).
 * @method \GuzzleHttp\Promise\Promise putBucketReplicationAsync(Models\PutBucketReplicationRequest $request, array $args = []) Configures data replication rules for a bucket. Object Storage Service (OSS) supports cross-region replication (CRR) and same-region replication (SRR).
 * @method Models\GetBucketReplicationResult getBucketReplication(Models\GetBucketReplicationRequest $request, array $args = []) Queries the data replication rules configured for a bucket.
 * @method \GuzzleHttp\Promise\Promise getBucketReplicationAsync(Models\GetBucketReplicationRequest $request, array $args = []) Queries the data replication rules configured for a bucket.
 * @method Models\GetBucketReplicationLocationResult getBucketReplicationLocation(Models\GetBucketReplicationLocationRequest $request, array $args = []) Queries the regions in which available destination buckets reside. You can determine the region of the destination bucket to which the data in the source bucket are replicated based on the returned response.
 * @method \GuzzleHttp\Promise\Promise getBucketReplicationLocationAsync(Models\GetBucketReplicationLocationRequest $request, array $args = []) Queries the regions in which available destination buckets reside. You can determine the region of the destination bucket to which the data in the source bucket are replicated based on the returned response.
 * @method Models\GetBucketReplicationProgressResult getBucketReplicationProgress(Models\GetBucketReplicationProgressRequest $request, array $args = []) Queries the information about the data replication process of a bucket.
 * @method \GuzzleHttp\Promise\Promise getBucketReplicationProgressAsync(Models\GetBucketReplicationProgressRequest $request, array $args = []) Queries the information about the data replication process of a bucket.
 * @method Models\DeleteBucketReplicationResult deleteBucketReplication(Models\DeleteBucketReplicationRequest $request, array $args = []) Disables data replication for a bucket and deletes the data replication rule configured for the bucket. After you call this operation, all operations performed on the source bucket are not synchronized to the destination bucket.
 * @method \GuzzleHttp\Promise\Promise deleteBucketReplicationAsync(Models\DeleteBucketReplicationRequest $request, array $args = []) Disables data replication for a bucket and deletes the data replication rule configured for the bucket. After you call this operation, all operations performed on the source bucket are not synchronized to the destination bucket.
 * @method Models\ListCloudBoxesResult listCloudBoxes(Models\ListCloudBoxesRequest $request, array $args = []) Lists cloud box buckets that belong to the current account.
 * @method \GuzzleHttp\Promise\Promise listCloudBoxesAsync(Models\ListCloudBoxesRequest $request, array $args = []) Lists cloud box buckets that belong to the current account.
 * @method Models\ListBucketDataRedundancyTransitionResult listBucketDataRedundancyTransition(Models\ListBucketDataRedundancyTransitionRequest $request, array $args = []) Lists all redundancy type conversion tasks of a bucket.
 * @method \GuzzleHttp\Promise\Promise listBucketDataRedundancyTransitionAsync(Models\ListBucketDataRedundancyTransitionRequest $request, array $args = []) Lists all redundancy type conversion tasks of a bucket.
 * @method Models\ListUserDataRedundancyTransitionResult listUserDataRedundancyTransition(Models\ListUserDataRedundancyTransitionRequest $request, array $args = []) Lists all redundancy type conversion tasks.
 * @method \GuzzleHttp\Promise\Promise listUserDataRedundancyTransitionAsync(Models\ListUserDataRedundancyTransitionRequest $request, array $args = []) Lists all redundancy type conversion tasks.
 * @method Models\GetBucketDataRedundancyTransitionResult getBucketDataRedundancyTransition(Models\GetBucketDataRedundancyTransitionRequest $request, array $args = []) Queries the redundancy type conversion tasks of a bucket.
 * @method \GuzzleHttp\Promise\Promise getBucketDataRedundancyTransitionAsync(Models\GetBucketDataRedundancyTransitionRequest $request, array $args = []) Queries the redundancy type conversion tasks of a bucket.
 * @method Models\CreateBucketDataRedundancyTransitionResult createBucketDataRedundancyTransition(Models\CreateBucketDataRedundancyTransitionRequest $request, array $args = []) Creates a redundancy type conversion task for a bucket.
 * @method \GuzzleHttp\Promise\Promise createBucketDataRedundancyTransitionAsync(Models\CreateBucketDataRedundancyTransitionRequest $request, array $args = []) Creates a redundancy type conversion task for a bucket.
 * @method Models\DeleteBucketDataRedundancyTransitionResult deleteBucketDataRedundancyTransition(Models\DeleteBucketDataRedundancyTransitionRequest $request, array $args = []) Deletes a redundancy type conversion task of a bucket.
 * @method \GuzzleHttp\Promise\Promise deleteBucketDataRedundancyTransitionAsync(Models\DeleteBucketDataRedundancyTransitionRequest $request, array $args = []) Deletes a redundancy type conversion task of a bucket.
 * @method Models\GetBucketHttpsConfigResult getBucketHttpsConfig(Models\GetBucketHttpsConfigRequest $request, array $args = []) Queries the Transport Layer Security (TLS) version configurations of a bucket.
 * @method \GuzzleHttp\Promise\Promise getBucketHttpsConfigAsync(Models\GetBucketHttpsConfigRequest $request, array $args = []) Queries the Transport Layer Security (TLS) version configurations of a bucket.
 * @method Models\PutBucketHttpsConfigResult putBucketHttpsConfig(Models\PutBucketHttpsConfigRequest $request, array $args = []) Enables or disables Transport Layer Security (TLS) version management for a bucket.
 * @method \GuzzleHttp\Promise\Promise putBucketHttpsConfigAsync(Models\PutBucketHttpsConfigRequest $request, array $args = []) Enables or disables Transport Layer Security (TLS) version management for a bucket.
 * @method Models\GetBucketResourceGroupResult getBucketResourceGroup(Models\GetBucketResourceGroupRequest $request, array $args = []) Queries the ID of the resource group to which a bucket belongs.
 * @method \GuzzleHttp\Promise\Promise getBucketResourceGroupAsync(Models\GetBucketResourceGroupRequest $request, array $args = []) Queries the ID of the resource group to which a bucket belongs.
 * @method Models\PutBucketResourceGroupResult putBucketResourceGroup(Models\PutBucketResourceGroupRequest $request, array $args = []) Modifies the ID of the resource group to which a bucket belongs.
 * @method \GuzzleHttp\Promise\Promise putBucketResourceGroupAsync(Models\PutBucketResourceGroupRequest $request, array $args = []) Modifies the ID of the resource group to which a bucket belongs.
 * @method Models\PutStyleResult putStyle(Models\PutStyleRequest $request, array $args = []) Adds an image style to a bucket. An image style contains one or more image processing parameters.
 * @method \GuzzleHttp\Promise\Promise putStyleAsync(Models\PutStyleRequest $request, array $args = []) Adds an image style to a bucket. An image style contains one or more image processing parameters.
 * @method Models\ListStyleResult listStyle(Models\ListStyleRequest $request, array $args = []) Queries all image styles that are created for a bucket.
 * @method \GuzzleHttp\Promise\Promise listStyleAsync(Models\ListStyleRequest $request, array $args = []) Queries all image styles that are created for a bucket.
 * @method Models\GetStyleResult getStyle(Models\GetStyleRequest $request, array $args = []) Queries the information about an image style of a bucket.
 * @method \GuzzleHttp\Promise\Promise getStyleAsync(Models\GetStyleRequest $request, array $args = []) Queries the information about an image style of a bucket.
 * @method Models\DeleteStyleResult deleteStyle(Models\DeleteStyleRequest $request, array $args = []) Deletes an image style from a bucket.
 * @method \GuzzleHttp\Promise\Promise deleteStyleAsync(Models\DeleteStyleRequest $request, array $args = []) Deletes an image style from a bucket.
 * @method Models\PutBucketInventoryResult putBucketInventory(Models\PutBucketInventoryRequest $request, array $args = []) Configures an inventory for a bucket.
 * @method \GuzzleHttp\Promise\Promise putBucketInventoryAsync(Models\PutBucketInventoryRequest $request, array $args = []) Configures an inventory for a bucket.
 * @method Models\GetBucketInventoryResult getBucketInventory(Models\GetBucketInventoryRequest $request, array $args = []) Queries the inventories that are configured for a bucket.
 * @method \GuzzleHttp\Promise\Promise getBucketInventoryAsync(Models\GetBucketInventoryRequest $request, array $args = []) Queries the inventories that are configured for a bucket.
 * @method Models\ListBucketInventoryResult listBucketInventory(Models\ListBucketInventoryRequest $request, array $args = []) Queries all inventories in a bucket at a time.
 * @method \GuzzleHttp\Promise\Promise listBucketInventoryAsync(Models\ListBucketInventoryRequest $request, array $args = []) Queries all inventories in a bucket at a time.
 * @method Models\DeleteBucketInventoryResult deleteBucketInventory(Models\DeleteBucketInventoryRequest $request, array $args = []) Deletes an inventory for a bucket.
 * @method \GuzzleHttp\Promise\Promise deleteBucketInventoryAsync(Models\DeleteBucketInventoryRequest $request, array $args = []) Deletes an inventory for a bucket.
>>>>>>> 07f4a829
 */
final class Client
{
    use ClientExtensionTrait;

    /**
     * @var ClientImpl
     */
    private ClientImpl $client;

    /**
     * Client constructor.
     * @param Config $config
     * @param array $options
     */
    public function __construct(Config $config, array $options = [])
    {
        $this->client = new ClientImpl($config, $options);
    }

    /**
     * @param OperationInput $input
     * @param array $options
     * @return OperationOutput
     */
    public function invokeOperation(OperationInput $input, array $options = []): OperationOutput
    {
        return $this->client->executeAsync($input, $options)->wait();
    }

    /**
     * @param OperationInput $input
     * @param array $options
     * @return GuzzleHttp\Promise\Promise
     */
    public function invokeOperationAsync(OperationInput $input, array $options = []): GuzzleHttp\Promise\Promise
    {
        return $this->client->executeAsync($input, $options);
    }

    /**
     * @param string $name The api name.
     * @param array $args
     * @return GuzzleHttp\Promise\PromiseInterface|mixed
     */
    public function __call($name, $args)
    {
        if (substr($name, -5) === 'Async') {
            $name = substr($name, 0, -5);
            $isAsync = true;
        }

        // api name
        $opName = ucfirst($name);
        $class = Transform\Functions::getTransformClass($opName);
        $fromFunc = "from$opName";
        $toFunc = "to$opName";

        if (
            !\method_exists($class, $fromFunc) ||
            !\method_exists($class, $toFunc)
        ) {
            throw new \BadMethodCallException('Not implement ' . self::class . '::' . $name);
        }

        // args, {Operation}Request request, array options
        $request = isset($args[0]) ? $args[0] : [];
        $options = count($args) > 1 ? $args[1] : [];

        if (!($request instanceof Types\RequestModel)) {
            throw new \InvalidArgumentException('args[0] is not subclass of RequestModel, got ' . \gettype($request));
        }

        if (!\is_array($options)) {
            $options = [];
        }

        // execute
        $input = call_user_func([$class, $fromFunc], $request);
        $promise = $this->client->executeAsync($input, $options)->then(
            function (OperationOutput $output) use ($toFunc, $class) {
                return call_user_func([$class, $toFunc], $output);
            }
        );

        // result
        return !empty($isAsync) ? $promise : $promise->wait();
    }

    /**
     * Generates the presigned URL.
     * If you do not specify expires or expiration, the pre-signed URL uses 15 minutes as default.
     * @param Models\GetObjectRequest|Models\PutObjectRequest|Models\HeadObjectRequest|Models\InitiateMultipartUploadRequest|Models\UploadPartRequest|Models\CompleteMultipartUploadRequest|Models\AbortMultipartUploadRequest $request The request for the Presign operation.
     * @param array $args accepts the following:
     * - expires \DateInterval: The expiration duration for the generated presign url.
     *   For example, ['expires' => \DateInterval::createFromDateString('1 day')]
     * - expiration \DateTime: The expiration time for the generated presign url.
     *   For example, ['expiration' => \DateTime::createFromFormat(''Y-m-d\TH:i:s\Z'', '2024-12-03T03:30:19Z', new \DateTimeZone('UTC')]
     * @return Models\PresignResult
     * @throws \Exception
     */
    public function presign($request, $args = []): Models\PresignResult
    {
        if (!($request instanceof Types\RequestModel)) {
            throw new \InvalidArgumentException(
                '$request is not subclass of RequestModel, got ' . \gettype($request)
            );
        }
        $validRequestTypes = [
            Models\GetObjectRequest::class,
            Models\PutObjectRequest::class,
            Models\HeadObjectRequest::class,
            Models\InitiateMultipartUploadRequest::class,
            Models\UploadPartRequest::class,
            Models\CompleteMultipartUploadRequest::class,
            Models\AbortMultipartUploadRequest::class,
        ];

        if (!in_array(get_class($request), $validRequestTypes, true)) {
            throw new \InvalidArgumentException("Invalid request type: " . get_class($request));
        }
        $name = \get_class($request);
        $pos = \strrpos($name, '\\');
        $opName = \substr($name, $pos + 1, -7);
        $class = Transform\Functions::getTransformClass($opName);
        $fromFunc = "from$opName";

        // prepare
        $input = call_user_func([$class, $fromFunc], $request);

        $options = $args;
        $options['sdk_presign'] = true;
        $options['auth_method'] = 'query';
        if (isset($args['expiration']) && ($args['expiration'] instanceof \DateTime)) {
            $input->setOpMetadata('expiration_time', $args['expiration']);
        } else if (isset($args['expires']) && ($args['expires'] instanceof \DateInterval)) {
            $expirationTime = (new \DateTime('now', new \DateTimeZone('UTC')))->add($args['expires']);
            $input->setOpMetadata('expiration_time', $expirationTime);
        }

        // execute
        $result = $this->client->presignInner($input, $options);

        return new Models\PresignResult(
            $result['method'],
            $result['url'],
            $result['expiration'],
            $result['signedHeaders']
        );
    }
}<|MERGE_RESOLUTION|>--- conflicted
+++ resolved
@@ -212,7 +212,6 @@
  * @method \GuzzleHttp\Promise\Promise putBucketPublicAccessBlockAsync(Models\PutBucketPublicAccessBlockRequest $request, array $args = []) Enables or disables Block Public Access for a bucket.
  * @method Models\DeleteBucketPublicAccessBlockResult deleteBucketPublicAccessBlock(Models\DeleteBucketPublicAccessBlockRequest $request, array $args = []) Deletes the Block Public Access configurations of a bucket.
  * @method \GuzzleHttp\Promise\Promise deleteBucketPublicAccessBlockAsync(Models\DeleteBucketPublicAccessBlockRequest $request, array $args = []) Deletes the Block Public Access configurations of a bucket.
-<<<<<<< HEAD
  * @method Models\ListAccessPointsResult listAccessPoints(Models\ListAccessPointsRequest $request, array $args = []) Queries the information about user-level or bucket-level access points.
  * @method \GuzzleHttp\Promise\Promise listAccessPointsAsync(Models\ListAccessPointsRequest $request, array $args = []) Queries the information about user-level or bucket-level access points.
  * @method Models\GetAccessPointResult getAccessPoint(Models\GetAccessPointRequest $request, array $args = []) Queries the information about an access point.
@@ -227,7 +226,6 @@
  * @method \GuzzleHttp\Promise\Promise deleteAccessPointAsync(Models\DeleteAccessPointRequest $request, array $args = []) Deletes an access point.
  * @method Models\CreateAccessPointResult createAccessPoint(Models\CreateAccessPointRequest $request, array $args = []) Creates an access point.
  * @method \GuzzleHttp\Promise\Promise createAccessPointAsync(Models\CreateAccessPointRequest $request, array $args = []) Creates an access point.
-=======
  * @method Models\PutBucketRtcResult putBucketRtc(Models\PutBucketRtcRequest $request, array $args = []) Enables or disables the Replication Time Control (RTC) feature for existing cross-region replication (CRR) rules.
  * @method \GuzzleHttp\Promise\Promise putBucketRtcAsync(Models\PutBucketRtcRequest $request, array $args = []) Enables or disables the Replication Time Control (RTC) feature for existing cross-region replication (CRR) rules.
  * @method Models\PutBucketReplicationResult putBucketReplication(Models\PutBucketReplicationRequest $request, array $args = []) Configures data replication rules for a bucket. Object Storage Service (OSS) supports cross-region replication (CRR) and same-region replication (SRR).
@@ -276,7 +274,6 @@
  * @method \GuzzleHttp\Promise\Promise listBucketInventoryAsync(Models\ListBucketInventoryRequest $request, array $args = []) Queries all inventories in a bucket at a time.
  * @method Models\DeleteBucketInventoryResult deleteBucketInventory(Models\DeleteBucketInventoryRequest $request, array $args = []) Deletes an inventory for a bucket.
  * @method \GuzzleHttp\Promise\Promise deleteBucketInventoryAsync(Models\DeleteBucketInventoryRequest $request, array $args = []) Deletes an inventory for a bucket.
->>>>>>> 07f4a829
  */
 final class Client
 {
