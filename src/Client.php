<?php

declare(strict_types=1);

namespace AlibabaCloud\Oss\V2;

use GuzzleHttp;
use AlibabaCloud\Oss\V2\Models;
use AlibabaCloud\Oss\V2\Transform;

/**
 * Client used to interact with **Alibaba Cloud Object Storage Service (OSS)**.
 *
 * args can include the following key value pairs:
 * - retryer: (Retry\RetryerInterface) Guides how HTTP requests should be retried
 *   in case of recoverable failures.
 * - retry_max_attempts: (int) The maximum number attempts an API client will call
 *   an operation that fails with a retryable error.
 * - request_options: (array) Guzzlephp's request options per a request. supports the following:
 *   connect_timeout, read_timeout, timeout, on_stats, sink, stream.
 *   For example, ['request_options' => ['connect_timeout' => 10.0 ]]
 *
 * @method \GuzzleHttp\Promise\Promise putBucketAsync(Models\PutBucketRequest $request, array $args = []) Creates a bucket.
 * @method Models\PutBucketResult putBucket(Models\PutBucketRequest $request, array $args = []) Creates a bucket.
 * @method \GuzzleHttp\Promise\Promise deleteBucketAsync(Models\DeleteBucketRequest $request, array $args = []) Deletes a bucket.
 * @method Models\PutBucketResult deleteBucket(Models\DeleteBucketRequest $request, array $args = []) Deletes a bucket.
 * @method \GuzzleHttp\Promise\Promise putBucketAclAsync(Models\PutBucketAclRequest $request, array $args = []) Configures or modifies the access control list (ACL) for a bucket.
 * @method Models\PutBucketAclResult putBucketAcl(Models\PutBucketAclRequest $request, array $args = []) Configures or modifies the access control list (ACL) for a bucket.
 * @method \GuzzleHttp\Promise\Promise getBucketAclAsync(Models\GetBucketAclRequest $request, array $args = []) Queries the access control list (ACL) of a bucket. Only the owner of a bucket can query the ACL of the bucket.
 * @method Models\GetBucketAclResult getBucketAcl(Models\GetBucketAclRequest $request, array $args = []) Queries the access control list (ACL) of a bucket. Only the owner of a bucket can query the ACL of the bucket.
 * @method \GuzzleHttp\Promise\Promise getBucketStatAsync(Models\GetBucketStatRequest $request, array $args = []) Queries the storage capacity of a bucket and the number of objects that are stored in the bucket.
 * @method Models\GetBucketStatResult getBucketStat(Models\GetBucketStatRequest $request, array $args = []) Queries the storage capacity of a bucket and the number of objects that are stored in the bucket.
 * @method \GuzzleHttp\Promise\Promise getBucketLocationAsync(Models\GetBucketLocationRequest $request, array $args = []) Queries the region in which a bucket resides. Only the owner of a bucket can query the region in which the bucket resides.
 * @method Models\GetBucketLocationResult getBucketLocation(Models\GetBucketLocationRequest $request, array $args = []) Queries the region in which a bucket resides. Only the owner of a bucket can query the region in which the bucket resides.
 * @method \GuzzleHttp\Promise\Promise getBucketInfoAsync(Models\GetBucketInfoRequest $request, array $args = []) Queries the information about a bucket. Only the owner of a bucket can query the information about the bucket. You can call this operation from an Object Storage Service (OSS) endpoint.
 * @method Models\GetBucketInfoResult getBucketInfo(Models\GetBucketInfoRequest $request, array $args = []) Queries the information about a bucket. Only the owner of a bucket can query the information about the bucket. You can call this operation from an Object Storage Service (OSS) endpoint.
 * @method \GuzzleHttp\Promise\Promise putBucketVersioningAsync(Models\PutBucketVersioningRequest $request, array $args = []) Configures the versioning state for a bucket.
 * @method Models\PutBucketVersioningResult putBucketVersioning(Models\PutBucketVersioningRequest $request, array $args = []) Configures the versioning state for a bucket.
 * @method \GuzzleHttp\Promise\Promise getBucketVersioningAsync(Models\GetBucketVersioningRequest $request, array $args = []) Queries the versioning state of a bucket.
 * @method Models\GetBucketVersioningResult getBucketVersioning(Models\GetBucketVersioningRequest $request, array $args = []) Queries the versioning state of a bucket.
 * @method \GuzzleHttp\Promise\Promise listObjectsAsync(Models\ListObjectsRequest $request, array $args = [])  Queries the information about all objects in a bucket.
 * @method Models\ListObjectsResult listObjects(Models\ListObjectsRequest $request, array $args = [])  Queries the information about all objects in a bucket.
 * @method \GuzzleHttp\Promise\Promise listObjectsV2Async(Models\ListObjectsV2Request $request, array $args = []) Queries the information about all objects in a bucket.
 * @method Models\ListObjectsV2Result listObjectsV2(Models\ListObjectsV2Request $request, array $args = []) Queries the information about all objects in a bucket.
 * @method \GuzzleHttp\Promise\Promise listObjectVersionsAsync(Models\ListObjectVersionsRequest $request, array $args = []) Queries the information about the versions of all objects in a bucket, including the delete markers.
 * @method Models\ListObjectVersionsResult listObjectVersions(Models\ListObjectVersionsRequest $request, array $args = []) Queries the information about the versions of all objects in a bucket, including the delete markers.
 * @method Models\PutObjectResult putObject(Models\PutObjectRequest $request, array $args = []) You can call this operation to upload an object.
 * @method \GuzzleHttp\Promise\Promise putObjectAsync(Models\PutObjectRequest $request, array $args = []) You can call this operation to upload an object.
 * @method Models\CopyObjectResult copyObject(Models\CopyObjectRequest $request, array $args = []) Copies objects within a bucket or between buckets in the same region.
 * @method \GuzzleHttp\Promise\Promise copyObjectAsync(Models\CopyObjectRequest $request, array $args = []) Copies objects within a bucket or between buckets in the same region.
 * @method Models\GetObjectResult getObject(Models\GetObjectRequest $request, array $args = []) You can call this operation to query an object.
 * @method \GuzzleHttp\Promise\Promise getObjectAsync(Models\GetObjectRequest $request, array $args = []) You can call this operation to query an object.
 * @method Models\AppendObjectResult appendObject(Models\AppendObjectRequest $request, array $args = []) You can call this operation to upload an object by appending the object to an existing object.
 * @method \GuzzleHttp\Promise\Promise appendObjectAsync(Models\AppendObjectRequest $request, array $args = []) You can call this operation to upload an object by appending the object to an existing object.
 * @method Models\DeleteObjectResult deleteObject(Models\DeleteObjectRequest $request, array $args = []) You can call this operation to delete an object.
 * @method \GuzzleHttp\Promise\Promise deleteObjectAsync(Models\DeleteObjectRequest $request, array $args = []) You can call this operation to delete an object.
 * @method Models\DeleteMultipleObjectsResult deleteMultipleObjects(Models\DeleteMultipleObjectsRequest $request, array $args = []) You can call this operation to delete an object.
 * @method \GuzzleHttp\Promise\Promise deleteMultipleObjectsAsync(Models\DeleteMultipleObjectsRequest $request, array $args = []) You can call this operation to delete an object.
 * @method Models\HeadObjectResult headObject(Models\HeadObjectRequest $request, array $args = []) You can call this operation to query the metadata of an object.
 * @method \GuzzleHttp\Promise\Promise headObjectAsync(Models\HeadObjectRequest $request, array $args = []) You can call this operation to query the metadata of an object.
 * @method Models\GetObjectMetaResult getObjectMeta(Models\GetObjectMetaRequest $request, array $args = []) You can call this operation to query the metadata of an object, including ETag, Size, and LastModified. The content of the object is not returned.
 * @method \GuzzleHttp\Promise\Promise getObjectMetaAsync(Models\GetObjectMetaRequest $request, array $args = []) You can call this operation to query the metadata of an object, including ETag, Size, and LastModified. The content of the object is not returned.
 * @method Models\RestoreObjectResult restoreObject(Models\RestoreObjectRequest $request, array $args = []) You can call this operation to restore objects of the Archive and Cold Archive storage classes.
 * @method \GuzzleHttp\Promise\Promise restoreObjectAsync(Models\RestoreObjectRequest $request, array $args = []) You can call this operation to restore objects of the Archive and Cold Archive storage classes.
 * @method Models\PutObjectAclResult putObjectAcl(Models\PutObjectAclRequest $request, array $args = []) You can call this operation to modify the ACL of an object.
 * @method \GuzzleHttp\Promise\Promise putObjectAclAsync(Models\PutObjectAclRequest $request, array $args = []) You can call this operation to modify the ACL of an object.
 * @method Models\GetObjectAclResult getObjectAcl(Models\GetObjectAclRequest $request, array $args = []) You can call this operation to query the ACL of an object in a bucket.
 * @method \GuzzleHttp\Promise\Promise getObjectAclAsync(Models\GetObjectAclRequest $request, array $args = []) You can call this operation to query the ACL of an object in a bucket.
 * @method Models\PutObjectTaggingResult putObjectTagging(Models\PutObjectTaggingRequest $request, array $args = []) You can call this operation to add tags to or modify the tags of an object.
 * @method \GuzzleHttp\Promise\Promise putObjectTaggingAsync(Models\PutObjectTaggingRequest $request, array $args = []) You can call this operation to add tags to or modify the tags of an object.
 * @method Models\GetObjectTaggingResult getObjectTagging(Models\GetObjectTaggingRequest $request, array $args = []) You can call this operation to query the tags of an object.
 * @method \GuzzleHttp\Promise\Promise getObjectTaggingAsync(Models\GetObjectTaggingRequest $request, array $args = []) You can call this operation to query the tags of an object.
 * @method Models\DeleteObjectTaggingResult deleteObjectTagging(Models\DeleteObjectTaggingRequest $request, array $args = []) You can call this operation to delete the tags of a specified object.
 * @method \GuzzleHttp\Promise\Promise deleteObjectTaggingAsync(Models\DeleteObjectTaggingRequest $request, array $args = []) You can call this operation to delete the tags of a specified object.
 * @method Models\PutSymlinkResult putSymlink(Models\PutSymlinkRequest $request, array $args = []) You can create a symbolic link for a target object.
 * @method \GuzzleHttp\Promise\Promise putSymlinkAsync(Models\PutSymlinkRequest $request, array $args = []) You can create a symbolic link for a target object.
 * @method Models\GetSymlinkResult getSymlink(Models\GetSymlinkRequest $request, array $args = []) You can call this operation to query a symbolic link of an object.
 * @method \GuzzleHttp\Promise\Promise getSymlinkAsync(Models\GetSymlinkRequest $request, array $args = []) You can call this operation to query a symbolic link of an object.
 * @method Models\InitiateMultipartUploadResult initiateMultipartUpload(Models\InitiateMultipartUploadRequest $request, array $args = []) Initiates a multipart upload task.
 * @method \GuzzleHttp\Promise\Promise initiateMultipartUploadAsync(Models\InitiateMultipartUploadRequest $request, array $args = []) Initiates a multipart upload task.
 * @method Models\UploadPartResult uploadPart(Models\UploadPartRequest $request, array $args = []) You can call this operation to upload an object by part based on the object name and the upload ID that you specify.
 * @method \GuzzleHttp\Promise\Promise uploadPartAsync(Models\UploadPartRequest $request, array $args = []) You can call this operation to upload an object by part based on the object name and the upload ID that you specify.
 * @method Models\CompleteMultipartUploadResult completeMultipartUpload(Models\CompleteMultipartUploadRequest $request, array $args = []) You can call this operation to complete the multipart upload task of an object.
 * @method \GuzzleHttp\Promise\Promise completeMultipartUploadAsync(Models\CompleteMultipartUploadRequest $request, array $args = []) You can call this operation to complete the multipart upload task of an object.
 * @method Models\UploadPartCopyResult uploadPartCopy(Models\UploadPartCopyRequest $request, array $args = []) Copies data from an existing object to upload a part.
 * @method \GuzzleHttp\Promise\Promise uploadPartCopyAsync(Models\UploadPartCopyRequest $request, array $args = []) Copies data from an existing object to upload a part.
 * @method Models\AbortMultipartUploadResult abortMultipartUpload(Models\AbortMultipartUploadRequest $request, array $args = []) You can call this operation to cancel a multipart upload task and delete the parts that are uploaded by the multipart upload task.
 * @method \GuzzleHttp\Promise\Promise abortMultipartUploadAsync(Models\AbortMultipartUploadRequest $request, array $args = []) You can call this operation to cancel a multipart upload task and delete the parts that are uploaded by the multipart upload task.
 * @method Models\ListMultipartUploadsResult listMultipartUploads(Models\ListMultipartUploadsRequest $request, array $args = []) You can call this operation to list all ongoing multipart upload tasks.
 * @method \GuzzleHttp\Promise\Promise listMultipartUploadsAsync(Models\ListMultipartUploadsRequest $request, array $args = []) You can call this operation to list all ongoing multipart upload tasks.
 * @method Models\ListPartsResult listParts(Models\ListPartsRequest $request, array $args = []) You can call this operation to list all parts that are uploaded by using a specified upload ID.
 * @method \GuzzleHttp\Promise\Promise listPartsAsync(Models\ListPartsRequest $request, array $args = []) You can call this operation to list all parts that are uploaded by using a specified upload ID.
 * @method Models\CleanRestoredObjectResult cleanRestoredObject(Models\CleanRestoredObjectRequest $request, array $args = []) You can call this operation to clean an object restored from Archive or Cold Archive state. After that, the restored object returns to the frozen state.
 * @method \GuzzleHttp\Promise\Promise cleanRestoredObjectAsync(Models\CleanRestoredObjectRequest $request, array $args = []) You can call this operation to clean an object restored from Archive or Cold Archive state. After that, the restored object returns to the frozen state.
 * @method Models\ProcessObjectResult processObject(Models\ProcessObjectRequest $request, array $args = []) You can call this operation to apply process on the specified image file.
 * @method \GuzzleHttp\Promise\Promise processObjectAsync(Models\ProcessObjectRequest $request, array $args = []) You can call this operation to apply process on the specified image file.
 * @method Models\AsyncProcessObjectResult asyncProcessObject(Models\AsyncProcessObjectRequest $request, array $args = []) You can call this operation to apply async process on the specified image file.
 * @method \GuzzleHttp\Promise\Promise asyncProcessObjectAsync(Models\AsyncProcessObjectRequest $request, array $args = []) You can call this operation to apply async process on the specified image file.
 * @method Models\InitiateBucketWormResult initiateBucketWorm(Models\InitiateBucketWormRequest $request, array $args = []) Creates a retention policy.
 * @method \GuzzleHttp\Promise\Promise initiateBucketWormAsync(Models\InitiateBucketWormRequest $request, array $args = []) Creates a retention policy.
 * @method Models\AbortBucketWormResult abortBucketWorm(Models\AbortBucketWormRequest $request, array $args = []) Deletes an unlocked retention policy for a bucket.
 * @method \GuzzleHttp\Promise\Promise abortBucketWormAsync(Models\AbortBucketWormRequest $request, array $args = []) Deletes an unlocked retention policy for a bucket.
 * @method Models\CompleteBucketWormResult completeBucketWorm(Models\CompleteBucketWormRequest $request, array $args = []) Locks a retention policy.
 * @method \GuzzleHttp\Promise\Promise completeBucketWormAsync(Models\CompleteBucketWormRequest $request, array $args = []) Locks a retention policy.
 * @method Models\ExtendBucketWormResult extendBucketWorm(Models\ExtendBucketWormRequest $request, array $args = []) Extends the retention period of objects in a bucket for which a retention policy is locked.
 * @method \GuzzleHttp\Promise\Promise extendBucketWormAsync(Models\ExtendBucketWormRequest $request, array $args = []) Extends the retention period of objects in a bucket for which a retention policy is locked.
 * @method Models\GetBucketWormResult getBucketWorm(Models\GetBucketWormRequest $request, array $args = []) Queries the retention policy configured for a bucket.
 * @method \GuzzleHttp\Promise\Promise getBucketWormAsync(Models\GetBucketWormRequest $request, array $args = []) Queries the retention policy configured for a bucket.
 * @method Models\ListBucketsResult listBuckets(Models\ListBucketsRequest $request, array $args = []) Queries all buckets that are owned by a requester.
 * @method \GuzzleHttp\Promise\Promise listBucketsAsync(Models\ListBucketsRequest $request, array $args = []) Queries all buckets that are owned by a requester.
 * @method Models\DescribeRegionsResult describeRegions(Models\DescribeRegionsRequest $request, array $args = []) Queries the endpoints of all supported regions or the endpoints of a specific region.
 * @method \GuzzleHttp\Promise\Promise describeRegionsAsync(Models\DescribeRegionsRequest $request, array $args = []) Queries the endpoints of all supported regions or the endpoints of a specific region.
 * @method Models\PutBucketLifecycleResult putBucketLifecycle(Models\PutBucketLifecycleRequest $request, array $args = []) Configures a lifecycle rule for a bucket. After you configure a lifecycle rule for a bucket, Object Storage Service (OSS) automatically deletes the objects that matching the rule or converts the storage type of the objects based on the point in time that is specified in the lifecycle rule.
 * @method \GuzzleHttp\Promise\Promise putBucketLifecycleAsync(Models\PutBucketLifecycleRequest $request, array $args = []) Configures a lifecycle rule for a bucket. After you configure a lifecycle rule for a bucket, Object Storage Service (OSS) automatically deletes the objects that matching the rule or converts the storage type of the objects based on the point in time that is specified in the lifecycle rule.
 * @method Models\GetBucketLifecycleResult getBucketLifecycle(Models\GetBucketLifecycleRequest $request, array $args = []) Queries the lifecycle rules configured for a bucket. Only the owner of a bucket has the permissions to query the lifecycle rules configured for the bucket.
 * @method \GuzzleHttp\Promise\Promise getBucketLifecycleAsync(Models\GetBucketLifecycleRequest $request, array $args = []) Queries the lifecycle rules configured for a bucket. Only the owner of a bucket has the permissions to query the lifecycle rules configured for the bucket.
 * @method Models\DeleteBucketLifecycleResult deleteBucketLifecycle(Models\DeleteBucketLifecycleRequest $request, array $args = []) Deletes the lifecycle rules of a bucket.
 * @method \GuzzleHttp\Promise\Promise deleteBucketLifecycleAsync(Models\DeleteBucketLifecycleRequest $request, array $args = []) Deletes the lifecycle rules of a bucket.
 * @method Models\PutBucketTransferAccelerationResult putBucketTransferAcceleration(Models\PutBucketTransferAccelerationRequest $request, array $args = []) Configures transfer acceleration for a bucket. After you enable transfer acceleration for a bucket, the object access speed is accelerated for users worldwide. The transfer acceleration feature is applicable to scenarios where data needs to be transferred over long geographical distances. This feature can also be used to download or upload objects that are gigabytes or terabytes in size.
 * @method \GuzzleHttp\Promise\Promise putBucketTransferAccelerationAsync(Models\PutBucketTransferAccelerationRequest $request, array $args = []) Configures transfer acceleration for a bucket. After you enable transfer acceleration for a bucket, the object access speed is accelerated for users worldwide. The transfer acceleration feature is applicable to scenarios where data needs to be transferred over long geographical distances. This feature can also be used to download or upload objects that are gigabytes or terabytes in size.
 * @method Models\GetBucketTransferAccelerationResult getBucketTransferAcceleration(Models\GetBucketTransferAccelerationRequest $request, array $args = []) Queries the transfer acceleration configurations of a bucket.
 * @method \GuzzleHttp\Promise\Promise getBucketTransferAccelerationAsync(Models\GetBucketTransferAccelerationRequest $request, array $args = []) Queries the transfer acceleration configurations of a bucket.
 * @method Models\GetMetaQueryStatusResult getMetaQueryStatus(Models\GetMetaQueryStatusRequest $request, array $args = []) Queries the information about the metadata index library of a bucket.
 * @method \GuzzleHttp\Promise\Promise getMetaQueryStatusAsync(Models\GetMetaQueryStatusRequest $request, array $args = []) Queries the information about the metadata index library of a bucket.
 * @method Models\CloseMetaQueryResult closeMetaQuery(Models\CloseMetaQueryRequest $request, array $args = []) Disables the metadata management feature for an Object Storage Service (OSS) bucket. After the metadata management feature is disabled for a bucket, OSS automatically deletes the metadata index library of the bucket and you cannot perform metadata indexing.
 * @method \GuzzleHttp\Promise\Promise closeMetaQueryAsync(Models\CloseMetaQueryRequest $request, array $args = []) Disables the metadata management feature for an Object Storage Service (OSS) bucket. After the metadata management feature is disabled for a bucket, OSS automatically deletes the metadata index library of the bucket and you cannot perform metadata indexing.
 * @method Models\DoMetaQueryResult doMetaQuery(Models\DoMetaQueryRequest $request, array $args = []) Queries the objects in a bucket that meet the specified conditions by using the data indexing feature. The information about the objects is listed based on the specified fields and sorting methods.
 * @method \GuzzleHttp\Promise\Promise doMetaQueryAsync(Models\DoMetaQueryRequest $request, array $args = []) Queries the objects in a bucket that meet the specified conditions by using the data indexing feature. The information about the objects is listed based on the specified fields and sorting methods.
 * @method Models\OpenMetaQueryResult openMetaQuery(Models\OpenMetaQueryRequest $request, array $args = []) Enables metadata management for a bucket. After you enable the metadata management feature for a bucket, Object Storage Service (OSS) creates a metadata index library for the bucket and creates metadata indexes for all objects in the bucket. After the metadata index library is created, OSS continues to perform quasi-real-time scans on incremental objects in the bucket and creates metadata indexes for the incremental objects.
 * @method \GuzzleHttp\Promise\Promise openMetaQueryAsync(Models\OpenMetaQueryRequest $request, array $args = []) Enables metadata management for a bucket. After you enable the metadata management feature for a bucket, Object Storage Service (OSS) creates a metadata index library for the bucket and creates metadata indexes for all objects in the bucket. After the metadata index library is created, OSS continues to perform quasi-real-time scans on incremental objects in the bucket and creates metadata indexes for the incremental objects.
 * @method Models\PutBucketAccessMonitorResult putBucketAccessMonitor(Models\PutBucketAccessMonitorRequest $request, array $args = []) Modifies the access tracking status of a bucket.
 * @method \GuzzleHttp\Promise\Promise putBucketAccessMonitorAsync(Models\PutBucketAccessMonitorRequest $request, array $args = []) Modifies the access tracking status of a bucket.
 * @method Models\GetBucketAccessMonitorResult getBucketAccessMonitor(Models\GetBucketAccessMonitorRequest $request, array $args = []) Queries the access tracking status of a bucket.
 * @method \GuzzleHttp\Promise\Promise getBucketAccessMonitorAsync(Models\GetBucketAccessMonitorRequest $request, array $args = []) Queries the access tracking status of a bucket.
 * @method Models\PutCnameResult putCname(Models\PutCnameRequest $request, array $args = []) Maps a CNAME record to a bucket.
 * @method \GuzzleHttp\Promise\Promise putCnameAsync(Models\PutCnameRequest $request, array $args = []) Maps a CNAME record to a bucket.
 * @method Models\ListCnameResult listCname(Models\ListCnameRequest $request, array $args = []) Queries all CNAME records that are mapped to a bucket.
 * @method \GuzzleHttp\Promise\Promise listCnameAsync(Models\ListCnameRequest $request, array $args = []) Queries all CNAME records that are mapped to a bucket.
 * @method Models\DeleteCnameResult deleteCname(Models\DeleteCnameRequest $request, array $args = []) Deletes a CNAME record that is mapped to a bucket.
 * @method \GuzzleHttp\Promise\Promise deleteCnameAsync(Models\DeleteCnameRequest $request, array $args = []) Deletes a CNAME record that is mapped to a bucket.
 * @method Models\GetCnameTokenResult getCnameToken(Models\GetCnameTokenRequest $request, array $args = []) Queries the created CNAME tokens.
 * @method \GuzzleHttp\Promise\Promise getCnameTokenAsync(Models\GetCnameTokenRequest $request, array $args = []) Queries the created CNAME tokens.
 * @method Models\CreateCnameTokenResult createCnameToken(Models\CreateCnameTokenRequest $request, array $args = []) Creates a CNAME token to verify the ownership of a domain name.
 * @method \GuzzleHttp\Promise\Promise createCnameTokenAsync(Models\CreateCnameTokenRequest $request, array $args = []) Creates a CNAME token to verify the ownership of a domain name.
 * @method Models\PutBucketCorsResult putBucketCors(Models\PutBucketCorsRequest $request, array $args = []) Configures cross-origin resource sharing (CORS) rules for a bucket.
 * @method \GuzzleHttp\Promise\Promise putBucketCorsAsync(Models\PutBucketCorsRequest $request, array $args = []) Configures cross-origin resource sharing (CORS) rules for a bucket.
 * @method Models\GetBucketCorsResult getBucketCors(Models\GetBucketCorsRequest $request, array $args = []) Queries the cross-origin resource sharing (CORS) rules that are configured for a bucket.
 * @method \GuzzleHttp\Promise\Promise getBucketCorsAsync(Models\GetBucketCorsRequest $request, array $args = []) Queries the cross-origin resource sharing (CORS) rules that are configured for a bucket.
 * @method Models\DeleteBucketCorsResult deleteBucketCors(Models\DeleteBucketCorsRequest $request, array $args = []) Disables the cross-origin resource sharing (CORS) feature and deletes all CORS rules for a bucket.
 * @method \GuzzleHttp\Promise\Promise deleteBucketCorsAsync(Models\DeleteBucketCorsRequest $request, array $args = []) Disables the cross-origin resource sharing (CORS) feature and deletes all CORS rules for a bucket.
 * @method Models\OptionObjectResult optionObject(Models\OptionObjectRequest $request, array $args = []) Determines whether to send a cross-origin request. Before a cross-origin request is sent, the browser sends a preflight OPTIONS request that includes a specific origin, HTTP method, and header information to Object Storage Service (OSS) to determine whether to send the cross-origin request.
 * @method \GuzzleHttp\Promise\Promise optionObjectAsync(Models\OptionObjectRequest $request, array $args = []) Determines whether to send a cross-origin request. Before a cross-origin request is sent, the browser sends a preflight OPTIONS request that includes a specific origin, HTTP method, and header information to Object Storage Service (OSS) to determine whether to send the cross-origin request.
 * @method Models\PutBucketRequestPaymentResult putBucketRequestPayment(Models\PutBucketRequestPaymentRequest $request, array $args = []) Enables pay-by-requester for a bucket.
 * @method \GuzzleHttp\Promise\Promise putBucketRequestPaymentAsync(Models\PutBucketRequestPaymentRequest $request, array $args = []) Enables pay-by-requester for a bucket.
 * @method Models\GetBucketRequestPaymentResult getBucketRequestPayment(Models\GetBucketRequestPaymentRequest $request, array $args = []) Queries pay-by-requester configurations for a bucket.
 * @method \GuzzleHttp\Promise\Promise getBucketRequestPaymentAsync(Models\GetBucketRequestPaymentRequest $request, array $args = []) Queries pay-by-requester configurations for a bucket.
 * @method Models\PutBucketTagsResult putBucketTags(Models\PutBucketTagsRequest $request, array $args = []) Adds tags to or modifies the existing tags of a bucket.
 * @method \GuzzleHttp\Promise\Promise putBucketTagsAsync(Models\PutBucketTagsRequest $request, array $args = []) Adds tags to or modifies the existing tags of a bucket.
 * @method Models\GetBucketTagsResult getBucketTags(Models\GetBucketTagsRequest $request, array $args = []) Queries the tags of a bucket.
 * @method \GuzzleHttp\Promise\Promise getBucketTagsAsync(Models\GetBucketTagsRequest $request, array $args = []) Queries the tags of a bucket.
 * @method Models\DeleteBucketTagsResult deleteBucketTags(Models\DeleteBucketTagsRequest $request, array $args = []) Deletes tags configured for a bucket.
 * @method \GuzzleHttp\Promise\Promise deleteBucketTagsAsync(Models\DeleteBucketTagsRequest $request, array $args = []) Deletes tags configured for a bucket.
 * @method Models\PutBucketRefererResult putBucketReferer(Models\PutBucketRefererRequest $request, array $args = []) Configures a Referer whitelist for an Object Storage Service (OSS) bucket. You can specify whether to allow the requests whose Referer field is empty or whose query strings are truncated.
 * @method \GuzzleHttp\Promise\Promise putBucketRefererAsync(Models\PutBucketRefererRequest $request, array $args = []) Configures a Referer whitelist for an Object Storage Service (OSS) bucket. You can specify whether to allow the requests whose Referer field is empty or whose query strings are truncated.
 * @method Models\GetBucketRefererResult getBucketReferer(Models\GetBucketRefererRequest $request, array $args = []) Queries the hotlink protection configurations for a bucket.
 * @method \GuzzleHttp\Promise\Promise getBucketRefererAsync(Models\GetBucketRefererRequest $request, array $args = []) Queries the hotlink protection configurations for a bucket.
 * @method Models\GetBucketWebsiteResult getBucketWebsite(Models\GetBucketWebsiteRequest $request, array $args = []) Queries the static website hosting status and redirection rules configured for a bucket.
 * @method \GuzzleHttp\Promise\Promise getBucketWebsiteAsync(Models\GetBucketWebsiteRequest $request, array $args = []) Queries the static website hosting status and redirection rules configured for a bucket.
 * @method Models\PutBucketWebsiteResult putBucketWebsite(Models\PutBucketWebsiteRequest $request, array $args = []) Enables the static website hosting mode for a bucket and configures redirection rules for the bucket.
 * @method \GuzzleHttp\Promise\Promise putBucketWebsiteAsync(Models\PutBucketWebsiteRequest $request, array $args = []) Enables the static website hosting mode for a bucket and configures redirection rules for the bucket.
 * @method Models\DeleteBucketWebsiteResult deleteBucketWebsite(Models\DeleteBucketWebsiteRequest $request, array $args = []) Disables the static website hosting mode and deletes the redirection rules for a bucket.
 * @method \GuzzleHttp\Promise\Promise deleteBucketWebsiteAsync(Models\DeleteBucketWebsiteRequest $request, array $args = []) Disables the static website hosting mode and deletes the redirection rules for a bucket.
 * @method Models\PutBucketLoggingResult putBucketLogging(Models\PutBucketLoggingRequest $request, array $args = []) Enables logging for a bucket. After you enable logging for a bucket, Object Storage Service (OSS) generates logs every hour based on the defined naming rule and stores the logs as objects in the specified destination bucket.
 * @method \GuzzleHttp\Promise\Promise putBucketLoggingAsync(Models\PutBucketLoggingRequest $request, array $args = []) Enables logging for a bucket. After you enable logging for a bucket, Object Storage Service (OSS) generates logs every hour based on the defined naming rule and stores the logs as objects in the specified destination bucket.
 * @method Models\GetBucketLoggingResult getBucketLogging(Models\GetBucketLoggingRequest $request, array $args = []) Queries the configurations of access log collection of a bucket. Only the owner of a bucket can query the configurations of access log collection of the bucket.
 * @method \GuzzleHttp\Promise\Promise getBucketLoggingAsync(Models\GetBucketLoggingRequest $request, array $args = []) Queries the configurations of access log collection of a bucket. Only the owner of a bucket can query the configurations of access log collection of the bucket.
 * @method Models\DeleteBucketLoggingResult deleteBucketLogging(Models\DeleteBucketLoggingRequest $request, array $args = []) Disables the logging feature for a bucket.
 * @method \GuzzleHttp\Promise\Promise deleteBucketLoggingAsync(Models\DeleteBucketLoggingRequest $request, array $args = []) Disables the logging feature for a bucket.
 * @method Models\PutUserDefinedLogFieldsConfigResult putUserDefinedLogFieldsConfig(Models\PutUserDefinedLogFieldsConfigRequest $request, array $args = []) Customizes the user_defined_log_fields field in real-time logs by adding custom request headers or query parameters to the field for subsequent analysis of requests.
 * @method \GuzzleHttp\Promise\Promise putUserDefinedLogFieldsConfigAsync(Models\PutUserDefinedLogFieldsConfigRequest $request, array $args = []) Customizes the user_defined_log_fields field in real-time logs by adding custom request headers or query parameters to the field for subsequent analysis of requests.
 * @method Models\GetUserDefinedLogFieldsConfigResult getUserDefinedLogFieldsConfig(Models\GetUserDefinedLogFieldsConfigRequest $request, array $args = []) Queries the custom configurations of the user_defined_log_fields field in the real-time logs of a bucket.
 * @method \GuzzleHttp\Promise\Promise getUserDefinedLogFieldsConfigAsync(Models\GetUserDefinedLogFieldsConfigRequest $request, array $args = []) Queries the custom configurations of the user_defined_log_fields field in the real-time logs of a bucket.
 * @method Models\DeleteUserDefinedLogFieldsConfigResult deleteUserDefinedLogFieldsConfig(Models\DeleteUserDefinedLogFieldsConfigRequest $request, array $args = []) Deletes the custom configurations of the user_defined_log_fields field in the real-time logs of a bucket.
 * @method \GuzzleHttp\Promise\Promise deleteUserDefinedLogFieldsConfigAsync(Models\DeleteUserDefinedLogFieldsConfigRequest $request, array $args = []) Deletes the custom configurations of the user_defined_log_fields field in the real-time logs of a bucket.
 * @method Models\PutBucketPolicyResult putBucketPolicy(Models\PutBucketPolicyRequest $request, array $args = []) Configures a policy for a bucket.
 * @method \GuzzleHttp\Promise\Promise putBucketPolicyAsync(Models\PutBucketPolicyRequest $request, array $args = []) Configures a policy for a bucket.
 * @method Models\GetBucketPolicyResult getBucketPolicy(Models\GetBucketPolicyRequest $request, array $args = []) Queries the policies configured for a bucket.
 * @method \GuzzleHttp\Promise\Promise getBucketPolicyAsync(Models\GetBucketPolicyRequest $request, array $args = []) Queries the policies configured for a bucket.
 * @method Models\DeleteBucketPolicyResult deleteBucketPolicy(Models\DeleteBucketPolicyRequest $request, array $args = []) Deletes a policy for a bucket.
 * @method \GuzzleHttp\Promise\Promise deleteBucketPolicyAsync(Models\DeleteBucketPolicyRequest $request, array $args = []) Deletes a policy for a bucket.
 * @method Models\GetBucketPolicyStatusResult getBucketPolicyStatus(Models\GetBucketPolicyStatusRequest $request, array $args = []) Checks whether the current bucket policy allows public access.
 * @method \GuzzleHttp\Promise\Promise getBucketPolicyStatusAsync(Models\GetBucketPolicyStatusRequest $request, array $args = []) Checks whether the current bucket policy allows public access.
 * @method Models\PutBucketEncryptionResult putBucketEncryption(Models\PutBucketEncryptionRequest $request, array $args = []) Configures encryption rules for a bucket.
 * @method \GuzzleHttp\Promise\Promise putBucketEncryptionAsync(Models\PutBucketEncryptionRequest $request, array $args = []) Configures encryption rules for a bucket.
 * @method Models\GetBucketEncryptionResult getBucketEncryption(Models\GetBucketEncryptionRequest $request, array $args = []) Queries the encryption rules configured for a bucket.
 * @method \GuzzleHttp\Promise\Promise getBucketEncryptionAsync(Models\GetBucketEncryptionRequest $request, array $args = []) Queries the encryption rules configured for a bucket.
 * @method Models\DeleteBucketEncryptionResult deleteBucketEncryption(Models\DeleteBucketEncryptionRequest $request, array $args = []) Deletes encryption rules for a bucket.
 * @method \GuzzleHttp\Promise\Promise deleteBucketEncryptionAsync(Models\DeleteBucketEncryptionRequest $request, array $args = []) Deletes encryption rules for a bucket.
 * @method Models\GetBucketArchiveDirectReadResult getBucketArchiveDirectRead(Models\GetBucketArchiveDirectReadRequest $request, array $args = []) Queries whether real-time access of Archive objects is enabled for a bucket.
 * @method \GuzzleHttp\Promise\Promise getBucketArchiveDirectReadAsync(Models\GetBucketArchiveDirectReadRequest $request, array $args = []) Queries whether real-time access of Archive objects is enabled for a bucket.
 * @method Models\PutBucketArchiveDirectReadResult putBucketArchiveDirectRead(Models\PutBucketArchiveDirectReadRequest $request, array $args = []) Enables or disables real-time access of Archive objects for a bucket.
 * @method \GuzzleHttp\Promise\Promise putBucketArchiveDirectReadAsync(Models\PutBucketArchiveDirectReadRequest $request, array $args = []) Enables or disables real-time access of Archive objects for a bucket.
 * @method Models\GetPublicAccessBlockResult getPublicAccessBlock(Models\GetPublicAccessBlockRequest $request, array $args = []) Queries the Block Public Access configurations of OSS resources.
 * @method \GuzzleHttp\Promise\Promise getPublicAccessBlockAsync(Models\GetPublicAccessBlockRequest $request, array $args = []) Queries the Block Public Access configurations of OSS resources.
 * @method Models\PutPublicAccessBlockResult putPublicAccessBlock(Models\PutPublicAccessBlockRequest $request, array $args = []) Enables or disables Block Public Access for Object Storage Service (OSS) resources.
 * @method \GuzzleHttp\Promise\Promise putPublicAccessBlockAsync(Models\PutPublicAccessBlockRequest $request, array $args = []) Enables or disables Block Public Access for Object Storage Service (OSS) resources.
 * @method Models\DeletePublicAccessBlockResult deletePublicAccessBlock(Models\DeletePublicAccessBlockRequest $request, array $args = []) Deletes the Block Public Access configurations of OSS resources.
 * @method \GuzzleHttp\Promise\Promise deletePublicAccessBlockAsync(Models\DeletePublicAccessBlockRequest $request, array $args = []) Deletes the Block Public Access configurations of OSS resources.
 * @method Models\GetBucketPublicAccessBlockResult getBucketPublicAccessBlock(Models\GetBucketPublicAccessBlockRequest $request, array $args = []) Queries the Block Public Access configurations of a bucket.
 * @method \GuzzleHttp\Promise\Promise getBucketPublicAccessBlockAsync(Models\GetBucketPublicAccessBlockRequest $request, array $args = []) Queries the Block Public Access configurations of a bucket.
 * @method Models\PutBucketPublicAccessBlockResult putBucketPublicAccessBlock(Models\PutBucketPublicAccessBlockRequest $request, array $args = []) Enables or disables Block Public Access for a bucket.
 * @method \GuzzleHttp\Promise\Promise putBucketPublicAccessBlockAsync(Models\PutBucketPublicAccessBlockRequest $request, array $args = []) Enables or disables Block Public Access for a bucket.
 * @method Models\DeleteBucketPublicAccessBlockResult deleteBucketPublicAccessBlock(Models\DeleteBucketPublicAccessBlockRequest $request, array $args = []) Deletes the Block Public Access configurations of a bucket.
 * @method \GuzzleHttp\Promise\Promise deleteBucketPublicAccessBlockAsync(Models\DeleteBucketPublicAccessBlockRequest $request, array $args = []) Deletes the Block Public Access configurations of a bucket.
<<<<<<< HEAD
 * @method Models\GetBucketResourceGroupResult getBucketResourceGroup(Models\GetBucketResourceGroupRequest $request, array $args = []) Queries the ID of the resource group to which a bucket belongs.
 * @method \GuzzleHttp\Promise\Promise getBucketResourceGroupAsync(Models\GetBucketResourceGroupRequest $request, array $args = []) Queries the ID of the resource group to which a bucket belongs.
 * @method Models\PutBucketResourceGroupResult putBucketResourceGroup(Models\PutBucketResourceGroupRequest $request, array $args = []) Modifies the ID of the resource group to which a bucket belongs.
 * @method \GuzzleHttp\Promise\Promise putBucketResourceGroupAsync(Models\PutBucketResourceGroupRequest $request, array $args = []) Modifies the ID of the resource group to which a bucket belongs.
=======
 * @method Models\PutStyleResult putStyle(Models\PutStyleRequest $request, array $args = []) Adds an image style to a bucket. An image style contains one or more image processing parameters.
 * @method \GuzzleHttp\Promise\Promise putStyleAsync(Models\PutStyleRequest $request, array $args = []) Adds an image style to a bucket. An image style contains one or more image processing parameters.
 * @method Models\ListStyleResult listStyle(Models\ListStyleRequest $request, array $args = []) Queries all image styles that are created for a bucket.
 * @method \GuzzleHttp\Promise\Promise listStyleAsync(Models\ListStyleRequest $request, array $args = []) Queries all image styles that are created for a bucket.
 * @method Models\GetStyleResult getStyle(Models\GetStyleRequest $request, array $args = []) Queries the information about an image style of a bucket.
 * @method \GuzzleHttp\Promise\Promise getStyleAsync(Models\GetStyleRequest $request, array $args = []) Queries the information about an image style of a bucket.
 * @method Models\DeleteStyleResult deleteStyle(Models\DeleteStyleRequest $request, array $args = []) Deletes an image style from a bucket.
 * @method \GuzzleHttp\Promise\Promise deleteStyleAsync(Models\DeleteStyleRequest $request, array $args = []) Deletes an image style from a bucket.
 * @method Models\PutBucketInventoryResult putBucketInventory(Models\PutBucketInventoryRequest $request, array $args = []) Configures an inventory for a bucket.
 * @method \GuzzleHttp\Promise\Promise putBucketInventoryAsync(Models\PutBucketInventoryRequest $request, array $args = []) Configures an inventory for a bucket.
 * @method Models\GetBucketInventoryResult getBucketInventory(Models\GetBucketInventoryRequest $request, array $args = []) Queries the inventories that are configured for a bucket.
 * @method \GuzzleHttp\Promise\Promise getBucketInventoryAsync(Models\GetBucketInventoryRequest $request, array $args = []) Queries the inventories that are configured for a bucket.
 * @method Models\ListBucketInventoryResult listBucketInventory(Models\ListBucketInventoryRequest $request, array $args = []) Queries all inventories in a bucket at a time.
 * @method \GuzzleHttp\Promise\Promise listBucketInventoryAsync(Models\ListBucketInventoryRequest $request, array $args = []) Queries all inventories in a bucket at a time.
 * @method Models\DeleteBucketInventoryResult deleteBucketInventory(Models\DeleteBucketInventoryRequest $request, array $args = []) Deletes an inventory for a bucket.
 * @method \GuzzleHttp\Promise\Promise deleteBucketInventoryAsync(Models\DeleteBucketInventoryRequest $request, array $args = []) Deletes an inventory for a bucket.
>>>>>>> 57159f71
 */
final class Client
{
    use ClientExtensionTrait;

    /**
     * @var ClientImpl
     */
    private ClientImpl $client;

    /**
     * Client constructor.
     * @param Config $config
     * @param array $options
     */
    public function __construct(Config $config, array $options = [])
    {
        $this->client = new ClientImpl($config, $options);
    }

    /**
     * @param OperationInput $input
     * @param array $options
     * @return OperationOutput
     */
    public function invokeOperation(OperationInput $input, array $options = []): OperationOutput
    {
        return $this->client->executeAsync($input, $options)->wait();
    }

    /**
     * @param OperationInput $input
     * @param array $options
     * @return GuzzleHttp\Promise\Promise
     */
    public function invokeOperationAsync(OperationInput $input, array $options = []): GuzzleHttp\Promise\Promise
    {
        return $this->client->executeAsync($input, $options);
    }

    /**
     * @param string $name The api name.
     * @param array $args
     * @return GuzzleHttp\Promise\PromiseInterface|mixed
     */
    public function __call($name, $args)
    {
        if (substr($name, -5) === 'Async') {
            $name = substr($name, 0, -5);
            $isAsync = true;
        }

        // api name
        $opName = ucfirst($name);
        $class = Transform\Functions::getTransformClass($opName);
        $fromFunc = "from$opName";
        $toFunc = "to$opName";

        if (
            !\method_exists($class, $fromFunc) ||
            !\method_exists($class, $toFunc)
        ) {
            throw new \BadMethodCallException('Not implement ' . self::class . '::' . $name);
        }

        // args, {Operation}Request request, array options
        $request = isset($args[0]) ? $args[0] : [];
        $options = count($args) > 1 ? $args[1] : [];

        if (!($request instanceof Types\RequestModel)) {
            throw new \InvalidArgumentException('args[0] is not subclass of RequestModel, got ' . \gettype($request));
        }

        if (!\is_array($options)) {
            $options = [];
        }

        // execute
        $input = call_user_func([$class, $fromFunc], $request);
        $promise = $this->client->executeAsync($input, $options)->then(
            function (OperationOutput $output) use ($toFunc, $class) {
                return call_user_func([$class, $toFunc], $output);
            }
        );

        // result
        return !empty($isAsync) ? $promise : $promise->wait();
    }

    /**
     * Generates the presigned URL.
     * If you do not specify expires or expiration, the pre-signed URL uses 15 minutes as default.
     * @param Models\GetObjectRequest|Models\PutObjectRequest|Models\HeadObjectRequest|Models\InitiateMultipartUploadRequest|Models\UploadPartRequest|Models\CompleteMultipartUploadRequest|Models\AbortMultipartUploadRequest $request The request for the Presign operation.
     * @param array $args accepts the following:
     * - expires \DateInterval: The expiration duration for the generated presign url.
     *   For example, ['expires' => \DateInterval::createFromDateString('1 day')]
     * - expiration \DateTime: The expiration time for the generated presign url.
     *   For example, ['expiration' => \DateTime::createFromFormat(''Y-m-d\TH:i:s\Z'', '2024-12-03T03:30:19Z', new \DateTimeZone('UTC')]
     * @return Models\PresignResult
     * @throws \Exception
     */
    public function presign($request, $args = []): Models\PresignResult
    {
        if (!($request instanceof Types\RequestModel)) {
            throw new \InvalidArgumentException(
                '$request is not subclass of RequestModel, got ' . \gettype($request)
            );
        }
        $validRequestTypes = [
            Models\GetObjectRequest::class,
            Models\PutObjectRequest::class,
            Models\HeadObjectRequest::class,
            Models\InitiateMultipartUploadRequest::class,
            Models\UploadPartRequest::class,
            Models\CompleteMultipartUploadRequest::class,
            Models\AbortMultipartUploadRequest::class,
        ];

        if (!in_array(get_class($request), $validRequestTypes, true)) {
            throw new \InvalidArgumentException("Invalid request type: " . get_class($request));
        }
        $name = \get_class($request);
        $pos = \strrpos($name, '\\');
        $opName = \substr($name, $pos + 1, -7);
        $class = Transform\Functions::getTransformClass($opName);
        $fromFunc = "from$opName";

        // prepare
        $input = call_user_func([$class, $fromFunc], $request);

        $options = $args;
        $options['sdk_presign'] = true;
        $options['auth_method'] = 'query';
        if (isset($args['expiration']) && ($args['expiration'] instanceof \DateTime)) {
            $input->setOpMetadata('expiration_time', $args['expiration']);
        } else if (isset($args['expires']) && ($args['expires'] instanceof \DateInterval)) {
            $expirationTime = (new \DateTime('now', new \DateTimeZone('UTC')))->add($args['expires']);
            $input->setOpMetadata('expiration_time', $expirationTime);
        }

        // execute
        $result = $this->client->presignInner($input, $options);

        return new Models\PresignResult(
            $result['method'],
            $result['url'],
            $result['expiration'],
            $result['signedHeaders']
        );
    }
}<|MERGE_RESOLUTION|>--- conflicted
+++ resolved
@@ -212,12 +212,10 @@
  * @method \GuzzleHttp\Promise\Promise putBucketPublicAccessBlockAsync(Models\PutBucketPublicAccessBlockRequest $request, array $args = []) Enables or disables Block Public Access for a bucket.
  * @method Models\DeleteBucketPublicAccessBlockResult deleteBucketPublicAccessBlock(Models\DeleteBucketPublicAccessBlockRequest $request, array $args = []) Deletes the Block Public Access configurations of a bucket.
  * @method \GuzzleHttp\Promise\Promise deleteBucketPublicAccessBlockAsync(Models\DeleteBucketPublicAccessBlockRequest $request, array $args = []) Deletes the Block Public Access configurations of a bucket.
-<<<<<<< HEAD
  * @method Models\GetBucketResourceGroupResult getBucketResourceGroup(Models\GetBucketResourceGroupRequest $request, array $args = []) Queries the ID of the resource group to which a bucket belongs.
  * @method \GuzzleHttp\Promise\Promise getBucketResourceGroupAsync(Models\GetBucketResourceGroupRequest $request, array $args = []) Queries the ID of the resource group to which a bucket belongs.
  * @method Models\PutBucketResourceGroupResult putBucketResourceGroup(Models\PutBucketResourceGroupRequest $request, array $args = []) Modifies the ID of the resource group to which a bucket belongs.
  * @method \GuzzleHttp\Promise\Promise putBucketResourceGroupAsync(Models\PutBucketResourceGroupRequest $request, array $args = []) Modifies the ID of the resource group to which a bucket belongs.
-=======
  * @method Models\PutStyleResult putStyle(Models\PutStyleRequest $request, array $args = []) Adds an image style to a bucket. An image style contains one or more image processing parameters.
  * @method \GuzzleHttp\Promise\Promise putStyleAsync(Models\PutStyleRequest $request, array $args = []) Adds an image style to a bucket. An image style contains one or more image processing parameters.
  * @method Models\ListStyleResult listStyle(Models\ListStyleRequest $request, array $args = []) Queries all image styles that are created for a bucket.
@@ -234,7 +232,6 @@
  * @method \GuzzleHttp\Promise\Promise listBucketInventoryAsync(Models\ListBucketInventoryRequest $request, array $args = []) Queries all inventories in a bucket at a time.
  * @method Models\DeleteBucketInventoryResult deleteBucketInventory(Models\DeleteBucketInventoryRequest $request, array $args = []) Deletes an inventory for a bucket.
  * @method \GuzzleHttp\Promise\Promise deleteBucketInventoryAsync(Models\DeleteBucketInventoryRequest $request, array $args = []) Deletes an inventory for a bucket.
->>>>>>> 57159f71
  */
 final class Client
 {
