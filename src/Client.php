<?php

declare(strict_types=1);

namespace AlibabaCloud\Oss\V2;

use GuzzleHttp;
use AlibabaCloud\Oss\V2\Models;
use AlibabaCloud\Oss\V2\Transform;

/**
 * Client used to interact with **Alibaba Cloud Object Storage Service (OSS)**.
 *
 * args can include the following key value pairs:
 * - retryer: (Retry\RetryerInterface) Guides how HTTP requests should be retried
 *   in case of recoverable failures.
 * - retry_max_attempts: (int) The maximum number attempts an API client will call
 *   an operation that fails with a retryable error.
 * - request_options: (array) Guzzlephp's request options per a request. supports the following:
 *   connect_timeout, read_timeout, timeout, on_stats, sink, stream.
 *   For example, ['request_options' => ['connect_timeout' => 10.0 ]]
 *
 * @method \GuzzleHttp\Promise\Promise putBucketAsync(Models\PutBucketRequest $request, array $args = []) Creates a bucket.
 * @method Models\PutBucketResult putBucket(Models\PutBucketRequest $request, array $args = []) Creates a bucket.
 * @method \GuzzleHttp\Promise\Promise deleteBucketAsync(Models\DeleteBucketRequest $request, array $args = []) Deletes a bucket.
 * @method Models\PutBucketResult deleteBucket(Models\DeleteBucketRequest $request, array $args = []) Deletes a bucket.
 * @method \GuzzleHttp\Promise\Promise putBucketAclAsync(Models\PutBucketAclRequest $request, array $args = []) Configures or modifies the access control list (ACL) for a bucket.
 * @method Models\PutBucketAclResult putBucketAcl(Models\PutBucketAclRequest $request, array $args = []) Configures or modifies the access control list (ACL) for a bucket.
 * @method \GuzzleHttp\Promise\Promise getBucketAclAsync(Models\GetBucketAclRequest $request, array $args = []) Queries the access control list (ACL) of a bucket. Only the owner of a bucket can query the ACL of the bucket.
 * @method Models\GetBucketAclResult getBucketAcl(Models\GetBucketAclRequest $request, array $args = []) Queries the access control list (ACL) of a bucket. Only the owner of a bucket can query the ACL of the bucket.
 * @method \GuzzleHttp\Promise\Promise getBucketStatAsync(Models\GetBucketStatRequest $request, array $args = []) Queries the storage capacity of a bucket and the number of objects that are stored in the bucket.
 * @method Models\GetBucketStatResult getBucketStat(Models\GetBucketStatRequest $request, array $args = []) Queries the storage capacity of a bucket and the number of objects that are stored in the bucket.
 * @method \GuzzleHttp\Promise\Promise getBucketLocationAsync(Models\GetBucketLocationRequest $request, array $args = []) Queries the region in which a bucket resides. Only the owner of a bucket can query the region in which the bucket resides.
 * @method Models\GetBucketLocationResult getBucketLocation(Models\GetBucketLocationRequest $request, array $args = []) Queries the region in which a bucket resides. Only the owner of a bucket can query the region in which the bucket resides.
 * @method \GuzzleHttp\Promise\Promise getBucketInfoAsync(Models\GetBucketInfoRequest $request, array $args = []) Queries the information about a bucket. Only the owner of a bucket can query the information about the bucket. You can call this operation from an Object Storage Service (OSS) endpoint.
 * @method Models\GetBucketInfoResult getBucketInfo(Models\GetBucketInfoRequest $request, array $args = []) Queries the information about a bucket. Only the owner of a bucket can query the information about the bucket. You can call this operation from an Object Storage Service (OSS) endpoint.
 * @method \GuzzleHttp\Promise\Promise putBucketVersioningAsync(Models\PutBucketVersioningRequest $request, array $args = []) Configures the versioning state for a bucket.
 * @method Models\PutBucketVersioningResult putBucketVersioning(Models\PutBucketVersioningRequest $request, array $args = []) Configures the versioning state for a bucket.
 * @method \GuzzleHttp\Promise\Promise getBucketVersioningAsync(Models\GetBucketVersioningRequest $request, array $args = []) Queries the versioning state of a bucket.
 * @method Models\GetBucketVersioningResult getBucketVersioning(Models\GetBucketVersioningRequest $request, array $args = []) Queries the versioning state of a bucket.
 * @method \GuzzleHttp\Promise\Promise listObjectsAsync(Models\ListObjectsRequest $request, array $args = [])  Queries the information about all objects in a bucket.
 * @method Models\ListObjectsResult listObjects(Models\ListObjectsRequest $request, array $args = [])  Queries the information about all objects in a bucket.
 * @method \GuzzleHttp\Promise\Promise listObjectsV2Async(Models\ListObjectsV2Request $request, array $args = []) Queries the information about all objects in a bucket.
 * @method Models\ListObjectsV2Result listObjectsV2(Models\ListObjectsV2Request $request, array $args = []) Queries the information about all objects in a bucket.
 * @method \GuzzleHttp\Promise\Promise listObjectVersionsAsync(Models\ListObjectVersionsRequest $request, array $args = []) Queries the information about the versions of all objects in a bucket, including the delete markers.
 * @method Models\ListObjectVersionsResult listObjectVersions(Models\ListObjectVersionsRequest $request, array $args = []) Queries the information about the versions of all objects in a bucket, including the delete markers.
 * @method Models\PutObjectResult putObject(Models\PutObjectRequest $request, array $args = []) You can call this operation to upload an object.
 * @method \GuzzleHttp\Promise\Promise putObjectAsync(Models\PutObjectRequest $request, array $args = []) You can call this operation to upload an object.
 * @method Models\CopyObjectResult copyObject(Models\CopyObjectRequest $request, array $args = []) Copies objects within a bucket or between buckets in the same region.
 * @method \GuzzleHttp\Promise\Promise copyObjectAsync(Models\CopyObjectRequest $request, array $args = []) Copies objects within a bucket or between buckets in the same region.
 * @method Models\GetObjectResult getObject(Models\GetObjectRequest $request, array $args = []) You can call this operation to query an object.
 * @method \GuzzleHttp\Promise\Promise getObjectAsync(Models\GetObjectRequest $request, array $args = []) You can call this operation to query an object.
 * @method Models\AppendObjectResult appendObject(Models\AppendObjectRequest $request, array $args = []) You can call this operation to upload an object by appending the object to an existing object.
 * @method \GuzzleHttp\Promise\Promise appendObjectAsync(Models\AppendObjectRequest $request, array $args = []) You can call this operation to upload an object by appending the object to an existing object.
 * @method Models\DeleteObjectResult deleteObject(Models\DeleteObjectRequest $request, array $args = []) You can call this operation to delete an object.
 * @method \GuzzleHttp\Promise\Promise deleteObjectAsync(Models\DeleteObjectRequest $request, array $args = []) You can call this operation to delete an object.
 * @method Models\DeleteMultipleObjectsResult deleteMultipleObjects(Models\DeleteMultipleObjectsRequest $request, array $args = []) You can call this operation to delete an object.
 * @method \GuzzleHttp\Promise\Promise deleteMultipleObjectsAsync(Models\DeleteMultipleObjectsRequest $request, array $args = []) You can call this operation to delete an object.
 * @method Models\HeadObjectResult headObject(Models\HeadObjectRequest $request, array $args = []) You can call this operation to query the metadata of an object.
 * @method \GuzzleHttp\Promise\Promise headObjectAsync(Models\HeadObjectRequest $request, array $args = []) You can call this operation to query the metadata of an object.
 * @method Models\GetObjectMetaResult getObjectMeta(Models\GetObjectMetaRequest $request, array $args = []) You can call this operation to query the metadata of an object, including ETag, Size, and LastModified. The content of the object is not returned.
 * @method \GuzzleHttp\Promise\Promise getObjectMetaAsync(Models\GetObjectMetaRequest $request, array $args = []) You can call this operation to query the metadata of an object, including ETag, Size, and LastModified. The content of the object is not returned.
 * @method Models\RestoreObjectResult restoreObject(Models\RestoreObjectRequest $request, array $args = []) You can call this operation to restore objects of the Archive and Cold Archive storage classes.
 * @method \GuzzleHttp\Promise\Promise restoreObjectAsync(Models\RestoreObjectRequest $request, array $args = []) You can call this operation to restore objects of the Archive and Cold Archive storage classes.
 * @method Models\PutObjectAclResult putObjectAcl(Models\PutObjectAclRequest $request, array $args = []) You can call this operation to modify the ACL of an object.
 * @method \GuzzleHttp\Promise\Promise putObjectAclAsync(Models\PutObjectAclRequest $request, array $args = []) You can call this operation to modify the ACL of an object.
 * @method Models\GetObjectAclResult getObjectAcl(Models\GetObjectAclRequest $request, array $args = []) You can call this operation to query the ACL of an object in a bucket.
 * @method \GuzzleHttp\Promise\Promise getObjectAclAsync(Models\GetObjectAclRequest $request, array $args = []) You can call this operation to query the ACL of an object in a bucket.
 * @method Models\PutObjectTaggingResult putObjectTagging(Models\PutObjectTaggingRequest $request, array $args = []) You can call this operation to add tags to or modify the tags of an object.
 * @method \GuzzleHttp\Promise\Promise putObjectTaggingAsync(Models\PutObjectTaggingRequest $request, array $args = []) You can call this operation to add tags to or modify the tags of an object.
 * @method Models\GetObjectTaggingResult getObjectTagging(Models\GetObjectTaggingRequest $request, array $args = []) You can call this operation to query the tags of an object.
 * @method \GuzzleHttp\Promise\Promise getObjectTaggingAsync(Models\GetObjectTaggingRequest $request, array $args = []) You can call this operation to query the tags of an object.
 * @method Models\DeleteObjectTaggingResult deleteObjectTagging(Models\DeleteObjectTaggingRequest $request, array $args = []) You can call this operation to delete the tags of a specified object.
 * @method \GuzzleHttp\Promise\Promise deleteObjectTaggingAsync(Models\DeleteObjectTaggingRequest $request, array $args = []) You can call this operation to delete the tags of a specified object.
 * @method Models\PutSymlinkResult putSymlink(Models\PutSymlinkRequest $request, array $args = []) You can create a symbolic link for a target object.
 * @method \GuzzleHttp\Promise\Promise putSymlinkAsync(Models\PutSymlinkRequest $request, array $args = []) You can create a symbolic link for a target object.
 * @method Models\GetSymlinkResult getSymlink(Models\GetSymlinkRequest $request, array $args = []) You can call this operation to query a symbolic link of an object.
 * @method \GuzzleHttp\Promise\Promise getSymlinkAsync(Models\GetSymlinkRequest $request, array $args = []) You can call this operation to query a symbolic link of an object.
 * @method Models\InitiateMultipartUploadResult initiateMultipartUpload(Models\InitiateMultipartUploadRequest $request, array $args = []) Initiates a multipart upload task.
 * @method \GuzzleHttp\Promise\Promise initiateMultipartUploadAsync(Models\InitiateMultipartUploadRequest $request, array $args = []) Initiates a multipart upload task.
 * @method Models\UploadPartResult uploadPart(Models\UploadPartRequest $request, array $args = []) You can call this operation to upload an object by part based on the object name and the upload ID that you specify.
 * @method \GuzzleHttp\Promise\Promise uploadPartAsync(Models\UploadPartRequest $request, array $args = []) You can call this operation to upload an object by part based on the object name and the upload ID that you specify.
 * @method Models\CompleteMultipartUploadResult completeMultipartUpload(Models\CompleteMultipartUploadRequest $request, array $args = []) You can call this operation to complete the multipart upload task of an object.
 * @method \GuzzleHttp\Promise\Promise completeMultipartUploadAsync(Models\CompleteMultipartUploadRequest $request, array $args = []) You can call this operation to complete the multipart upload task of an object.
 * @method Models\UploadPartCopyResult uploadPartCopy(Models\UploadPartCopyRequest $request, array $args = []) Copies data from an existing object to upload a part.
 * @method \GuzzleHttp\Promise\Promise uploadPartCopyAsync(Models\UploadPartCopyRequest $request, array $args = []) Copies data from an existing object to upload a part.
 * @method Models\AbortMultipartUploadResult abortMultipartUpload(Models\AbortMultipartUploadRequest $request, array $args = []) You can call this operation to cancel a multipart upload task and delete the parts that are uploaded by the multipart upload task.
 * @method \GuzzleHttp\Promise\Promise abortMultipartUploadAsync(Models\AbortMultipartUploadRequest $request, array $args = []) You can call this operation to cancel a multipart upload task and delete the parts that are uploaded by the multipart upload task.
 * @method Models\ListMultipartUploadsResult listMultipartUploads(Models\ListMultipartUploadsRequest $request, array $args = []) You can call this operation to list all ongoing multipart upload tasks.
 * @method \GuzzleHttp\Promise\Promise listMultipartUploadsAsync(Models\ListMultipartUploadsRequest $request, array $args = []) You can call this operation to list all ongoing multipart upload tasks.
 * @method Models\ListPartsResult listParts(Models\ListPartsRequest $request, array $args = []) You can call this operation to list all parts that are uploaded by using a specified upload ID.
 * @method \GuzzleHttp\Promise\Promise listPartsAsync(Models\ListPartsRequest $request, array $args = []) You can call this operation to list all parts that are uploaded by using a specified upload ID.
 * @method Models\CleanRestoredObjectResult cleanRestoredObject(Models\CleanRestoredObjectRequest $request, array $args = []) You can call this operation to clean an object restored from Archive or Cold Archive state. After that, the restored object returns to the frozen state.
 * @method \GuzzleHttp\Promise\Promise cleanRestoredObjectAsync(Models\CleanRestoredObjectRequest $request, array $args = []) You can call this operation to clean an object restored from Archive or Cold Archive state. After that, the restored object returns to the frozen state.
 * @method Models\ProcessObjectResult processObject(Models\ProcessObjectRequest $request, array $args = []) You can call this operation to apply process on the specified image file.
 * @method \GuzzleHttp\Promise\Promise processObjectAsync(Models\ProcessObjectRequest $request, array $args = []) You can call this operation to apply process on the specified image file.
 * @method Models\AsyncProcessObjectResult asyncProcessObject(Models\AsyncProcessObjectRequest $request, array $args = []) You can call this operation to apply async process on the specified image file.
 * @method \GuzzleHttp\Promise\Promise asyncProcessObjectAsync(Models\AsyncProcessObjectRequest $request, array $args = []) You can call this operation to apply async process on the specified image file.
 * @method Models\InitiateBucketWormResult initiateBucketWorm(Models\InitiateBucketWormRequest $request, array $args = []) Creates a retention policy.
 * @method \GuzzleHttp\Promise\Promise initiateBucketWormAsync(Models\InitiateBucketWormRequest $request, array $args = []) Creates a retention policy.
 * @method Models\AbortBucketWormResult abortBucketWorm(Models\AbortBucketWormRequest $request, array $args = []) Deletes an unlocked retention policy for a bucket.
 * @method \GuzzleHttp\Promise\Promise abortBucketWormAsync(Models\AbortBucketWormRequest $request, array $args = []) Deletes an unlocked retention policy for a bucket.
 * @method Models\CompleteBucketWormResult completeBucketWorm(Models\CompleteBucketWormRequest $request, array $args = []) Locks a retention policy.
 * @method \GuzzleHttp\Promise\Promise completeBucketWormAsync(Models\CompleteBucketWormRequest $request, array $args = []) Locks a retention policy.
 * @method Models\ExtendBucketWormResult extendBucketWorm(Models\ExtendBucketWormRequest $request, array $args = []) Extends the retention period of objects in a bucket for which a retention policy is locked.
 * @method \GuzzleHttp\Promise\Promise extendBucketWormAsync(Models\ExtendBucketWormRequest $request, array $args = []) Extends the retention period of objects in a bucket for which a retention policy is locked.
 * @method Models\GetBucketWormResult getBucketWorm(Models\GetBucketWormRequest $request, array $args = []) Queries the retention policy configured for a bucket.
 * @method \GuzzleHttp\Promise\Promise getBucketWormAsync(Models\GetBucketWormRequest $request, array $args = []) Queries the retention policy configured for a bucket.
 * @method Models\ListBucketsResult listBuckets(Models\ListBucketsRequest $request, array $args = []) Queries all buckets that are owned by a requester.
 * @method \GuzzleHttp\Promise\Promise listBucketsAsync(Models\ListBucketsRequest $request, array $args = []) Queries all buckets that are owned by a requester.
 * @method Models\DescribeRegionsResult describeRegions(Models\DescribeRegionsRequest $request, array $args = []) Queries the endpoints of all supported regions or the endpoints of a specific region.
 * @method \GuzzleHttp\Promise\Promise describeRegionsAsync(Models\DescribeRegionsRequest $request, array $args = []) Queries the endpoints of all supported regions or the endpoints of a specific region.
 * @method Models\PutBucketLifecycleResult putBucketLifecycle(Models\PutBucketLifecycleRequest $request, array $args = []) Configures a lifecycle rule for a bucket. After you configure a lifecycle rule for a bucket, Object Storage Service (OSS) automatically deletes the objects that matching the rule or converts the storage type of the objects based on the point in time that is specified in the lifecycle rule.
 * @method \GuzzleHttp\Promise\Promise putBucketLifecycleAsync(Models\PutBucketLifecycleRequest $request, array $args = []) Configures a lifecycle rule for a bucket. After you configure a lifecycle rule for a bucket, Object Storage Service (OSS) automatically deletes the objects that matching the rule or converts the storage type of the objects based on the point in time that is specified in the lifecycle rule.
 * @method Models\GetBucketLifecycleResult getBucketLifecycle(Models\GetBucketLifecycleRequest $request, array $args = []) Queries the lifecycle rules configured for a bucket. Only the owner of a bucket has the permissions to query the lifecycle rules configured for the bucket.
 * @method \GuzzleHttp\Promise\Promise getBucketLifecycleAsync(Models\GetBucketLifecycleRequest $request, array $args = []) Queries the lifecycle rules configured for a bucket. Only the owner of a bucket has the permissions to query the lifecycle rules configured for the bucket.
 * @method Models\DeleteBucketLifecycleResult deleteBucketLifecycle(Models\DeleteBucketLifecycleRequest $request, array $args = []) Deletes the lifecycle rules of a bucket.
 * @method \GuzzleHttp\Promise\Promise deleteBucketLifecycleAsync(Models\DeleteBucketLifecycleRequest $request, array $args = []) Deletes the lifecycle rules of a bucket.
 * @method Models\PutBucketTransferAccelerationResult putBucketTransferAcceleration(Models\PutBucketTransferAccelerationRequest $request, array $args = []) Configures transfer acceleration for a bucket. After you enable transfer acceleration for a bucket, the object access speed is accelerated for users worldwide. The transfer acceleration feature is applicable to scenarios where data needs to be transferred over long geographical distances. This feature can also be used to download or upload objects that are gigabytes or terabytes in size.
 * @method \GuzzleHttp\Promise\Promise putBucketTransferAccelerationAsync(Models\PutBucketTransferAccelerationRequest $request, array $args = []) Configures transfer acceleration for a bucket. After you enable transfer acceleration for a bucket, the object access speed is accelerated for users worldwide. The transfer acceleration feature is applicable to scenarios where data needs to be transferred over long geographical distances. This feature can also be used to download or upload objects that are gigabytes or terabytes in size.
 * @method Models\GetBucketTransferAccelerationResult getBucketTransferAcceleration(Models\GetBucketTransferAccelerationRequest $request, array $args = []) Queries the transfer acceleration configurations of a bucket.
 * @method \GuzzleHttp\Promise\Promise getBucketTransferAccelerationAsync(Models\GetBucketTransferAccelerationRequest $request, array $args = []) Queries the transfer acceleration configurations of a bucket.
<<<<<<< HEAD
 * @method Models\PutBucketTagsResult putBucketTags(Models\PutBucketTagsRequest $request, array $args = []) Adds tags to or modifies the existing tags of a bucket.
 * @method \GuzzleHttp\Promise\Promise putBucketTagsAsync(Models\PutBucketTagsRequest $request, array $args = []) Adds tags to or modifies the existing tags of a bucket.
 * @method Models\GetBucketTagsResult getBucketTags(Models\GetBucketTagsRequest $request, array $args = []) Queries the tags of a bucket.
 * @method \GuzzleHttp\Promise\Promise getBucketTagsAsync(Models\GetBucketTagsRequest $request, array $args = []) Queries the tags of a bucket.
 * @method Models\DeleteBucketTagsResult deleteBucketTags(Models\DeleteBucketTagsRequest $request, array $args = []) Deletes tags configured for a bucket.
 * @method \GuzzleHttp\Promise\Promise deleteBucketTagsAsync(Models\DeleteBucketTagsRequest $request, array $args = []) Deletes tags configured for a bucket.
=======
 * @method Models\PutBucketRefererResult putBucketReferer(Models\PutBucketRefererRequest $request, array $args = []) Configures a Referer whitelist for an Object Storage Service (OSS) bucket. You can specify whether to allow the requests whose Referer field is empty or whose query strings are truncated.
 * @method \GuzzleHttp\Promise\Promise putBucketRefererAsync(Models\PutBucketRefererRequest $request, array $args = []) Configures a Referer whitelist for an Object Storage Service (OSS) bucket. You can specify whether to allow the requests whose Referer field is empty or whose query strings are truncated.
 * @method Models\GetBucketRefererResult getBucketReferer(Models\GetBucketRefererRequest $request, array $args = []) Queries the hotlink protection configurations for a bucket.
 * @method \GuzzleHttp\Promise\Promise getBucketRefererAsync(Models\GetBucketRefererRequest $request, array $args = []) Queries the hotlink protection configurations for a bucket.
 * @method Models\GetBucketWebsiteResult getBucketWebsite(Models\GetBucketWebsiteRequest $request, array $args = []) Queries the static website hosting status and redirection rules configured for a bucket.
 * @method \GuzzleHttp\Promise\Promise getBucketWebsiteAsync(Models\GetBucketWebsiteRequest $request, array $args = []) Queries the static website hosting status and redirection rules configured for a bucket.
 * @method Models\PutBucketWebsiteResult putBucketWebsite(Models\PutBucketWebsiteRequest $request, array $args = []) Enables the static website hosting mode for a bucket and configures redirection rules for the bucket.
 * @method \GuzzleHttp\Promise\Promise putBucketWebsiteAsync(Models\PutBucketWebsiteRequest $request, array $args = []) Enables the static website hosting mode for a bucket and configures redirection rules for the bucket.
 * @method Models\DeleteBucketWebsiteResult deleteBucketWebsite(Models\DeleteBucketWebsiteRequest $request, array $args = []) Disables the static website hosting mode and deletes the redirection rules for a bucket.
 * @method \GuzzleHttp\Promise\Promise deleteBucketWebsiteAsync(Models\DeleteBucketWebsiteRequest $request, array $args = []) Disables the static website hosting mode and deletes the redirection rules for a bucket.
 * @method Models\PutBucketLoggingResult putBucketLogging(Models\PutBucketLoggingRequest $request, array $args = []) Enables logging for a bucket. After you enable logging for a bucket, Object Storage Service (OSS) generates logs every hour based on the defined naming rule and stores the logs as objects in the specified destination bucket.
 * @method \GuzzleHttp\Promise\Promise putBucketLoggingAsync(Models\PutBucketLoggingRequest $request, array $args = []) Enables logging for a bucket. After you enable logging for a bucket, Object Storage Service (OSS) generates logs every hour based on the defined naming rule and stores the logs as objects in the specified destination bucket.
 * @method Models\GetBucketLoggingResult getBucketLogging(Models\GetBucketLoggingRequest $request, array $args = []) Queries the configurations of access log collection of a bucket. Only the owner of a bucket can query the configurations of access log collection of the bucket.
 * @method \GuzzleHttp\Promise\Promise getBucketLoggingAsync(Models\GetBucketLoggingRequest $request, array $args = []) Queries the configurations of access log collection of a bucket. Only the owner of a bucket can query the configurations of access log collection of the bucket.
 * @method Models\DeleteBucketLoggingResult deleteBucketLogging(Models\DeleteBucketLoggingRequest $request, array $args = []) Disables the logging feature for a bucket.
 * @method \GuzzleHttp\Promise\Promise deleteBucketLoggingAsync(Models\DeleteBucketLoggingRequest $request, array $args = []) Disables the logging feature for a bucket.
 * @method Models\PutUserDefinedLogFieldsConfigResult putUserDefinedLogFieldsConfig(Models\PutUserDefinedLogFieldsConfigRequest $request, array $args = []) Customizes the user_defined_log_fields field in real-time logs by adding custom request headers or query parameters to the field for subsequent analysis of requests.
 * @method \GuzzleHttp\Promise\Promise putUserDefinedLogFieldsConfigAsync(Models\PutUserDefinedLogFieldsConfigRequest $request, array $args = []) Customizes the user_defined_log_fields field in real-time logs by adding custom request headers or query parameters to the field for subsequent analysis of requests.
 * @method Models\GetUserDefinedLogFieldsConfigResult getUserDefinedLogFieldsConfig(Models\GetUserDefinedLogFieldsConfigRequest $request, array $args = []) Queries the custom configurations of the user_defined_log_fields field in the real-time logs of a bucket.
 * @method \GuzzleHttp\Promise\Promise getUserDefinedLogFieldsConfigAsync(Models\GetUserDefinedLogFieldsConfigRequest $request, array $args = []) Queries the custom configurations of the user_defined_log_fields field in the real-time logs of a bucket.
 * @method Models\DeleteUserDefinedLogFieldsConfigResult deleteUserDefinedLogFieldsConfig(Models\DeleteUserDefinedLogFieldsConfigRequest $request, array $args = []) Deletes the custom configurations of the user_defined_log_fields field in the real-time logs of a bucket.
 * @method \GuzzleHttp\Promise\Promise deleteUserDefinedLogFieldsConfigAsync(Models\DeleteUserDefinedLogFieldsConfigRequest $request, array $args = []) Deletes the custom configurations of the user_defined_log_fields field in the real-time logs of a bucket.
 * @method Models\PutBucketPolicyResult putBucketPolicy(Models\PutBucketPolicyRequest $request, array $args = []) Configures a policy for a bucket.
 * @method \GuzzleHttp\Promise\Promise putBucketPolicyAsync(Models\PutBucketPolicyRequest $request, array $args = []) Configures a policy for a bucket.
 * @method Models\GetBucketPolicyResult getBucketPolicy(Models\GetBucketPolicyRequest $request, array $args = []) Queries the policies configured for a bucket.
 * @method \GuzzleHttp\Promise\Promise getBucketPolicyAsync(Models\GetBucketPolicyRequest $request, array $args = []) Queries the policies configured for a bucket.
 * @method Models\DeleteBucketPolicyResult deleteBucketPolicy(Models\DeleteBucketPolicyRequest $request, array $args = []) Deletes a policy for a bucket.
 * @method \GuzzleHttp\Promise\Promise deleteBucketPolicyAsync(Models\DeleteBucketPolicyRequest $request, array $args = []) Deletes a policy for a bucket.
 * @method Models\GetBucketPolicyStatusResult getBucketPolicyStatus(Models\GetBucketPolicyStatusRequest $request, array $args = []) Checks whether the current bucket policy allows public access.
 * @method \GuzzleHttp\Promise\Promise getBucketPolicyStatusAsync(Models\GetBucketPolicyStatusRequest $request, array $args = []) Checks whether the current bucket policy allows public access.
>>>>>>> 41add81b
 */
final class Client
{
    use ClientExtensionTrait;

    /**
     * @var ClientImpl
     */
    private ClientImpl $client;

    /**
     * Client constructor.
     * @param Config $config
     * @param array $options
     */
    public function __construct(Config $config, array $options = [])
    {
        $this->client = new ClientImpl($config, $options);
    }

    /**
     * @param OperationInput $input
     * @param array $options
     * @return OperationOutput
     */
    public function invokeOperation(OperationInput $input, array $options = []): OperationOutput
    {
        return $this->client->executeAsync($input, $options)->wait();
    }

    /**
     * @param OperationInput $input
     * @param array $options
     * @return GuzzleHttp\Promise\Promise
     */
    public function invokeOperationAsync(OperationInput $input, array $options = []): GuzzleHttp\Promise\Promise
    {
        return $this->client->executeAsync($input, $options);
    }

    /**
     * @param string $name The api name.
     * @param array $args
     * @return GuzzleHttp\Promise\PromiseInterface|mixed
     */
    public function __call($name, $args)
    {
        if (substr($name, -5) === 'Async') {
            $name = substr($name, 0, -5);
            $isAsync = true;
        }

        // api name
        $opName = ucfirst($name);
        $class = Transform\Functions::getTransformClass($opName);
        $fromFunc = "from$opName";
        $toFunc = "to$opName";

        if (
            !\method_exists($class, $fromFunc) ||
            !\method_exists($class, $toFunc)
        ) {
            throw new \BadMethodCallException('Not implement ' . self::class . '::' . $name);
        }

        // args, {Operation}Request request, array options
        $request = isset($args[0]) ? $args[0] : [];
        $options = count($args) > 1 ? $args[1] : [];

        if (!($request instanceof Types\RequestModel)) {
            throw new \InvalidArgumentException('args[0] is not subclass of RequestModel, got ' . \gettype($request));
        }

        if (!\is_array($options)) {
            $options = [];
        }

        // execute
        $input = call_user_func([$class, $fromFunc], $request);
        $promise = $this->client->executeAsync($input, $options)->then(
            function (OperationOutput $output) use ($toFunc, $class) {
                return call_user_func([$class, $toFunc], $output);
            }
        );

        // result
        return !empty($isAsync) ? $promise : $promise->wait();
    }

    /**
     * Generates the presigned URL.
     * If you do not specify expires or expiration, the pre-signed URL uses 15 minutes as default.
     * @param Models\GetObjectRequest|Models\PutObjectRequest|Models\HeadObjectRequest|Models\InitiateMultipartUploadRequest|Models\UploadPartRequest|Models\CompleteMultipartUploadRequest|Models\AbortMultipartUploadRequest $request The request for the Presign operation.
     * @param array $args accepts the following:
     * - expires \DateInterval: The expiration duration for the generated presign url.
     *   For example, ['expires' => \DateInterval::createFromDateString('1 day')]
     * - expiration \DateTime: The expiration time for the generated presign url.
     *   For example, ['expiration' => \DateTime::createFromFormat(''Y-m-d\TH:i:s\Z'', '2024-12-03T03:30:19Z', new \DateTimeZone('UTC')]
     * @return Models\PresignResult
     * @throws \Exception
     */
    public function presign($request, $args = []): Models\PresignResult
    {
        if (!($request instanceof Types\RequestModel)) {
            throw new \InvalidArgumentException(
                '$request is not subclass of RequestModel, got ' . \gettype($request)
            );
        }
        $validRequestTypes = [
            Models\GetObjectRequest::class,
            Models\PutObjectRequest::class,
            Models\HeadObjectRequest::class,
            Models\InitiateMultipartUploadRequest::class,
            Models\UploadPartRequest::class,
            Models\CompleteMultipartUploadRequest::class,
            Models\AbortMultipartUploadRequest::class,
        ];

        if (!in_array(get_class($request), $validRequestTypes, true)) {
            throw new \InvalidArgumentException("Invalid request type: " . get_class($request));
        }
        $name = \get_class($request);
        $pos = \strrpos($name, '\\');
        $opName = \substr($name, $pos + 1, -7);
        $class = Transform\Functions::getTransformClass($opName);
        $fromFunc = "from$opName";

        // prepare
        $input = call_user_func([$class, $fromFunc], $request);

        $options = $args;
        $options['auth_method'] = 'query';
        if (isset($args['expiration']) && ($args['expiration'] instanceof \DateTime)) {
            $input->setOpMetadata('expiration_time', $args['expiration']);
        } else if (isset($args['expires']) && ($args['expires'] instanceof \DateInterval)) {
            $expirationTime = (new \DateTime('now', new \DateTimeZone('UTC')))->add($args['expires']);
            $input->setOpMetadata('expiration_time', $expirationTime);
        }

        // execute
        $result = $this->client->presignInner($input, $options);

        return new Models\PresignResult(
            $result['method'],
            $result['url'],
            $result['expiration'],
            $result['signedHeaders']
        );
    }
}<|MERGE_RESOLUTION|>--- conflicted
+++ resolved
@@ -120,14 +120,12 @@
  * @method \GuzzleHttp\Promise\Promise putBucketTransferAccelerationAsync(Models\PutBucketTransferAccelerationRequest $request, array $args = []) Configures transfer acceleration for a bucket. After you enable transfer acceleration for a bucket, the object access speed is accelerated for users worldwide. The transfer acceleration feature is applicable to scenarios where data needs to be transferred over long geographical distances. This feature can also be used to download or upload objects that are gigabytes or terabytes in size.
  * @method Models\GetBucketTransferAccelerationResult getBucketTransferAcceleration(Models\GetBucketTransferAccelerationRequest $request, array $args = []) Queries the transfer acceleration configurations of a bucket.
  * @method \GuzzleHttp\Promise\Promise getBucketTransferAccelerationAsync(Models\GetBucketTransferAccelerationRequest $request, array $args = []) Queries the transfer acceleration configurations of a bucket.
-<<<<<<< HEAD
  * @method Models\PutBucketTagsResult putBucketTags(Models\PutBucketTagsRequest $request, array $args = []) Adds tags to or modifies the existing tags of a bucket.
  * @method \GuzzleHttp\Promise\Promise putBucketTagsAsync(Models\PutBucketTagsRequest $request, array $args = []) Adds tags to or modifies the existing tags of a bucket.
  * @method Models\GetBucketTagsResult getBucketTags(Models\GetBucketTagsRequest $request, array $args = []) Queries the tags of a bucket.
  * @method \GuzzleHttp\Promise\Promise getBucketTagsAsync(Models\GetBucketTagsRequest $request, array $args = []) Queries the tags of a bucket.
  * @method Models\DeleteBucketTagsResult deleteBucketTags(Models\DeleteBucketTagsRequest $request, array $args = []) Deletes tags configured for a bucket.
  * @method \GuzzleHttp\Promise\Promise deleteBucketTagsAsync(Models\DeleteBucketTagsRequest $request, array $args = []) Deletes tags configured for a bucket.
-=======
  * @method Models\PutBucketRefererResult putBucketReferer(Models\PutBucketRefererRequest $request, array $args = []) Configures a Referer whitelist for an Object Storage Service (OSS) bucket. You can specify whether to allow the requests whose Referer field is empty or whose query strings are truncated.
  * @method \GuzzleHttp\Promise\Promise putBucketRefererAsync(Models\PutBucketRefererRequest $request, array $args = []) Configures a Referer whitelist for an Object Storage Service (OSS) bucket. You can specify whether to allow the requests whose Referer field is empty or whose query strings are truncated.
  * @method Models\GetBucketRefererResult getBucketReferer(Models\GetBucketRefererRequest $request, array $args = []) Queries the hotlink protection configurations for a bucket.
@@ -158,7 +156,6 @@
  * @method \GuzzleHttp\Promise\Promise deleteBucketPolicyAsync(Models\DeleteBucketPolicyRequest $request, array $args = []) Deletes a policy for a bucket.
  * @method Models\GetBucketPolicyStatusResult getBucketPolicyStatus(Models\GetBucketPolicyStatusRequest $request, array $args = []) Checks whether the current bucket policy allows public access.
  * @method \GuzzleHttp\Promise\Promise getBucketPolicyStatusAsync(Models\GetBucketPolicyStatusRequest $request, array $args = []) Checks whether the current bucket policy allows public access.
->>>>>>> 41add81b
  */
 final class Client
 {
