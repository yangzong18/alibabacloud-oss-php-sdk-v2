<?php

declare(strict_types=1);

namespace AlibabaCloud\Oss\V2;

use GuzzleHttp;
use AlibabaCloud\Oss\V2\Models;
use AlibabaCloud\Oss\V2\Transform;

/**
 * Client used to interact with **Alibaba Cloud Object Storage Service (OSS)**.
 *
 * args can include the following key value pairs:
 * - retryer: (Retry\RetryerInterface) Guides how HTTP requests should be retried
 *   in case of recoverable failures.
 * - retry_max_attempts: (int) The maximum number attempts an API client will call
 *   an operation that fails with a retryable error.
 * - request_options: (array) Guzzlephp's request options per a request. supports the following:
 *   connect_timeout, read_timeout, timeout, on_stats, sink, stream.
 *   For example, ['request_options' => ['connect_timeout' => 10.0 ]]
 *
 * @method \GuzzleHttp\Promise\Promise putBucketAsync(Models\PutBucketRequest $request, array $args = []) Creates a bucket.
 * @method Models\PutBucketResult putBucket(Models\PutBucketRequest $request, array $args = []) Creates a bucket.
 * @method \GuzzleHttp\Promise\Promise deleteBucketAsync(Models\DeleteBucketRequest $request, array $args = []) Deletes a bucket.
 * @method Models\PutBucketResult deleteBucket(Models\DeleteBucketRequest $request, array $args = []) Deletes a bucket.
 * @method \GuzzleHttp\Promise\Promise putBucketAclAsync(Models\PutBucketAclRequest $request, array $args = []) Configures or modifies the access control list (ACL) for a bucket.
 * @method Models\PutBucketAclResult putBucketAcl(Models\PutBucketAclRequest $request, array $args = []) Configures or modifies the access control list (ACL) for a bucket.
 * @method \GuzzleHttp\Promise\Promise getBucketAclAsync(Models\GetBucketAclRequest $request, array $args = []) Queries the access control list (ACL) of a bucket. Only the owner of a bucket can query the ACL of the bucket.
 * @method Models\GetBucketAclResult getBucketAcl(Models\GetBucketAclRequest $request, array $args = []) Queries the access control list (ACL) of a bucket. Only the owner of a bucket can query the ACL of the bucket.
 * @method \GuzzleHttp\Promise\Promise getBucketStatAsync(Models\GetBucketStatRequest $request, array $args = []) Queries the storage capacity of a bucket and the number of objects that are stored in the bucket.
 * @method Models\GetBucketStatResult getBucketStat(Models\GetBucketStatRequest $request, array $args = []) Queries the storage capacity of a bucket and the number of objects that are stored in the bucket.
 * @method \GuzzleHttp\Promise\Promise getBucketLocationAsync(Models\GetBucketLocationRequest $request, array $args = []) Queries the region in which a bucket resides. Only the owner of a bucket can query the region in which the bucket resides.
 * @method Models\GetBucketLocationResult getBucketLocation(Models\GetBucketLocationRequest $request, array $args = []) Queries the region in which a bucket resides. Only the owner of a bucket can query the region in which the bucket resides.
 * @method \GuzzleHttp\Promise\Promise getBucketInfoAsync(Models\GetBucketInfoRequest $request, array $args = []) Queries the information about a bucket. Only the owner of a bucket can query the information about the bucket. You can call this operation from an Object Storage Service (OSS) endpoint.
 * @method Models\GetBucketInfoResult getBucketInfo(Models\GetBucketInfoRequest $request, array $args = []) Queries the information about a bucket. Only the owner of a bucket can query the information about the bucket. You can call this operation from an Object Storage Service (OSS) endpoint.
 * @method \GuzzleHttp\Promise\Promise putBucketVersioningAsync(Models\PutBucketVersioningRequest $request, array $args = []) Configures the versioning state for a bucket.
 * @method Models\PutBucketVersioningResult putBucketVersioning(Models\PutBucketVersioningRequest $request, array $args = []) Configures the versioning state for a bucket.
 * @method \GuzzleHttp\Promise\Promise getBucketVersioningAsync(Models\GetBucketVersioningRequest $request, array $args = []) Queries the versioning state of a bucket.
 * @method Models\GetBucketVersioningResult getBucketVersioning(Models\GetBucketVersioningRequest $request, array $args = []) Queries the versioning state of a bucket.
 * @method \GuzzleHttp\Promise\Promise listObjectsAsync(Models\ListObjectsRequest $request, array $args = [])  Queries the information about all objects in a bucket.
 * @method Models\ListObjectsResult listObjects(Models\ListObjectsRequest $request, array $args = [])  Queries the information about all objects in a bucket.
 * @method \GuzzleHttp\Promise\Promise listObjectsV2Async(Models\ListObjectsV2Request $request, array $args = []) Queries the information about all objects in a bucket.
 * @method Models\ListObjectsV2Result listObjectsV2(Models\ListObjectsV2Request $request, array $args = []) Queries the information about all objects in a bucket.
 * @method \GuzzleHttp\Promise\Promise listObjectVersionsAsync(Models\ListObjectVersionsRequest $request, array $args = []) Queries the information about the versions of all objects in a bucket, including the delete markers.
 * @method Models\ListObjectVersionsResult listObjectVersions(Models\ListObjectVersionsRequest $request, array $args = []) Queries the information about the versions of all objects in a bucket, including the delete markers.
 * @method Models\PutObjectResult putObject(Models\PutObjectRequest $request, array $args = []) You can call this operation to upload an object.
 * @method \GuzzleHttp\Promise\Promise putObjectAsync(Models\PutObjectRequest $request, array $args = []) You can call this operation to upload an object.
 * @method Models\CopyObjectResult copyObject(Models\CopyObjectRequest $request, array $args = []) Copies objects within a bucket or between buckets in the same region.
 * @method \GuzzleHttp\Promise\Promise copyObjectAsync(Models\CopyObjectRequest $request, array $args = []) Copies objects within a bucket or between buckets in the same region.
 * @method Models\GetObjectResult getObject(Models\GetObjectRequest $request, array $args = []) You can call this operation to query an object.
 * @method \GuzzleHttp\Promise\Promise getObjectAsync(Models\GetObjectRequest $request, array $args = []) You can call this operation to query an object.
 * @method Models\AppendObjectResult appendObject(Models\AppendObjectRequest $request, array $args = []) You can call this operation to upload an object by appending the object to an existing object.
 * @method \GuzzleHttp\Promise\Promise appendObjectAsync(Models\AppendObjectRequest $request, array $args = []) You can call this operation to upload an object by appending the object to an existing object.
 * @method Models\DeleteObjectResult deleteObject(Models\DeleteObjectRequest $request, array $args = []) You can call this operation to delete an object.
 * @method \GuzzleHttp\Promise\Promise deleteObjectAsync(Models\DeleteObjectRequest $request, array $args = []) You can call this operation to delete an object.
 * @method Models\DeleteMultipleObjectsResult deleteMultipleObjects(Models\DeleteMultipleObjectsRequest $request, array $args = []) You can call this operation to delete an object.
 * @method \GuzzleHttp\Promise\Promise deleteMultipleObjectsAsync(Models\DeleteMultipleObjectsRequest $request, array $args = []) You can call this operation to delete an object.
 * @method Models\HeadObjectResult headObject(Models\HeadObjectRequest $request, array $args = []) You can call this operation to query the metadata of an object.
 * @method \GuzzleHttp\Promise\Promise headObjectAsync(Models\HeadObjectRequest $request, array $args = []) You can call this operation to query the metadata of an object.
 * @method Models\GetObjectMetaResult getObjectMeta(Models\GetObjectMetaRequest $request, array $args = []) You can call this operation to query the metadata of an object, including ETag, Size, and LastModified. The content of the object is not returned.
 * @method \GuzzleHttp\Promise\Promise getObjectMetaAsync(Models\GetObjectMetaRequest $request, array $args = []) You can call this operation to query the metadata of an object, including ETag, Size, and LastModified. The content of the object is not returned.
 * @method Models\RestoreObjectResult restoreObject(Models\RestoreObjectRequest $request, array $args = []) You can call this operation to restore objects of the Archive and Cold Archive storage classes.
 * @method \GuzzleHttp\Promise\Promise restoreObjectAsync(Models\RestoreObjectRequest $request, array $args = []) You can call this operation to restore objects of the Archive and Cold Archive storage classes.
 * @method Models\PutObjectAclResult putObjectAcl(Models\PutObjectAclRequest $request, array $args = []) You can call this operation to modify the ACL of an object.
 * @method \GuzzleHttp\Promise\Promise putObjectAclAsync(Models\PutObjectAclRequest $request, array $args = []) You can call this operation to modify the ACL of an object.
 * @method Models\GetObjectAclResult getObjectAcl(Models\GetObjectAclRequest $request, array $args = []) You can call this operation to query the ACL of an object in a bucket.
 * @method \GuzzleHttp\Promise\Promise getObjectAclAsync(Models\GetObjectAclRequest $request, array $args = []) You can call this operation to query the ACL of an object in a bucket.
 * @method Models\PutObjectTaggingResult putObjectTagging(Models\PutObjectTaggingRequest $request, array $args = []) You can call this operation to add tags to or modify the tags of an object.
 * @method \GuzzleHttp\Promise\Promise putObjectTaggingAsync(Models\PutObjectTaggingRequest $request, array $args = []) You can call this operation to add tags to or modify the tags of an object.
 * @method Models\GetObjectTaggingResult getObjectTagging(Models\GetObjectTaggingRequest $request, array $args = []) You can call this operation to query the tags of an object.
 * @method \GuzzleHttp\Promise\Promise getObjectTaggingAsync(Models\GetObjectTaggingRequest $request, array $args = []) You can call this operation to query the tags of an object.
 * @method Models\DeleteObjectTaggingResult deleteObjectTagging(Models\DeleteObjectTaggingRequest $request, array $args = []) You can call this operation to delete the tags of a specified object.
 * @method \GuzzleHttp\Promise\Promise deleteObjectTaggingAsync(Models\DeleteObjectTaggingRequest $request, array $args = []) You can call this operation to delete the tags of a specified object.
 * @method Models\PutSymlinkResult putSymlink(Models\PutSymlinkRequest $request, array $args = []) You can create a symbolic link for a target object.
 * @method \GuzzleHttp\Promise\Promise putSymlinkAsync(Models\PutSymlinkRequest $request, array $args = []) You can create a symbolic link for a target object.
 * @method Models\GetSymlinkResult getSymlink(Models\GetSymlinkRequest $request, array $args = []) You can call this operation to query a symbolic link of an object.
 * @method \GuzzleHttp\Promise\Promise getSymlinkAsync(Models\GetSymlinkRequest $request, array $args = []) You can call this operation to query a symbolic link of an object.
 * @method Models\InitiateMultipartUploadResult initiateMultipartUpload(Models\InitiateMultipartUploadRequest $request, array $args = []) Initiates a multipart upload task.
 * @method \GuzzleHttp\Promise\Promise initiateMultipartUploadAsync(Models\InitiateMultipartUploadRequest $request, array $args = []) Initiates a multipart upload task.
 * @method Models\UploadPartResult uploadPart(Models\UploadPartRequest $request, array $args = []) You can call this operation to upload an object by part based on the object name and the upload ID that you specify.
 * @method \GuzzleHttp\Promise\Promise uploadPartAsync(Models\UploadPartRequest $request, array $args = []) You can call this operation to upload an object by part based on the object name and the upload ID that you specify.
 * @method Models\CompleteMultipartUploadResult completeMultipartUpload(Models\CompleteMultipartUploadRequest $request, array $args = []) You can call this operation to complete the multipart upload task of an object.
 * @method \GuzzleHttp\Promise\Promise completeMultipartUploadAsync(Models\CompleteMultipartUploadRequest $request, array $args = []) You can call this operation to complete the multipart upload task of an object.
 * @method Models\UploadPartCopyResult uploadPartCopy(Models\UploadPartCopyRequest $request, array $args = []) Copies data from an existing object to upload a part.
 * @method \GuzzleHttp\Promise\Promise uploadPartCopyAsync(Models\UploadPartCopyRequest $request, array $args = []) Copies data from an existing object to upload a part.
 * @method Models\AbortMultipartUploadResult abortMultipartUpload(Models\AbortMultipartUploadRequest $request, array $args = []) You can call this operation to cancel a multipart upload task and delete the parts that are uploaded by the multipart upload task.
 * @method \GuzzleHttp\Promise\Promise abortMultipartUploadAsync(Models\AbortMultipartUploadRequest $request, array $args = []) You can call this operation to cancel a multipart upload task and delete the parts that are uploaded by the multipart upload task.
 * @method Models\ListMultipartUploadsResult listMultipartUploads(Models\ListMultipartUploadsRequest $request, array $args = []) You can call this operation to list all ongoing multipart upload tasks.
 * @method \GuzzleHttp\Promise\Promise listMultipartUploadsAsync(Models\ListMultipartUploadsRequest $request, array $args = []) You can call this operation to list all ongoing multipart upload tasks.
 * @method Models\ListPartsResult listParts(Models\ListPartsRequest $request, array $args = []) You can call this operation to list all parts that are uploaded by using a specified upload ID.
 * @method \GuzzleHttp\Promise\Promise listPartsAsync(Models\ListPartsRequest $request, array $args = []) You can call this operation to list all parts that are uploaded by using a specified upload ID.
 * @method Models\CleanRestoredObjectResult cleanRestoredObject(Models\CleanRestoredObjectRequest $request, array $args = []) You can call this operation to clean an object restored from Archive or Cold Archive state. After that, the restored object returns to the frozen state.
 * @method \GuzzleHttp\Promise\Promise cleanRestoredObjectAsync(Models\CleanRestoredObjectRequest $request, array $args = []) You can call this operation to clean an object restored from Archive or Cold Archive state. After that, the restored object returns to the frozen state.
 * @method Models\ProcessObjectResult processObject(Models\ProcessObjectRequest $request, array $args = []) You can call this operation to apply process on the specified image file.
 * @method \GuzzleHttp\Promise\Promise processObjectAsync(Models\ProcessObjectRequest $request, array $args = []) You can call this operation to apply process on the specified image file.
 * @method Models\AsyncProcessObjectResult asyncProcessObject(Models\AsyncProcessObjectRequest $request, array $args = []) You can call this operation to apply async process on the specified image file.
 * @method \GuzzleHttp\Promise\Promise asyncProcessObjectAsync(Models\AsyncProcessObjectRequest $request, array $args = []) You can call this operation to apply async process on the specified image file.
 * @method Models\InitiateBucketWormResult initiateBucketWorm(Models\InitiateBucketWormRequest $request, array $args = []) Creates a retention policy.
 * @method \GuzzleHttp\Promise\Promise initiateBucketWormAsync(Models\InitiateBucketWormRequest $request, array $args = []) Creates a retention policy.
 * @method Models\AbortBucketWormResult abortBucketWorm(Models\AbortBucketWormRequest $request, array $args = []) Deletes an unlocked retention policy for a bucket.
 * @method \GuzzleHttp\Promise\Promise abortBucketWormAsync(Models\AbortBucketWormRequest $request, array $args = []) Deletes an unlocked retention policy for a bucket.
 * @method Models\CompleteBucketWormResult completeBucketWorm(Models\CompleteBucketWormRequest $request, array $args = []) Locks a retention policy.
 * @method \GuzzleHttp\Promise\Promise completeBucketWormAsync(Models\CompleteBucketWormRequest $request, array $args = []) Locks a retention policy.
 * @method Models\ExtendBucketWormResult extendBucketWorm(Models\ExtendBucketWormRequest $request, array $args = []) Extends the retention period of objects in a bucket for which a retention policy is locked.
 * @method \GuzzleHttp\Promise\Promise extendBucketWormAsync(Models\ExtendBucketWormRequest $request, array $args = []) Extends the retention period of objects in a bucket for which a retention policy is locked.
 * @method Models\GetBucketWormResult getBucketWorm(Models\GetBucketWormRequest $request, array $args = []) Queries the retention policy configured for a bucket.
 * @method \GuzzleHttp\Promise\Promise getBucketWormAsync(Models\GetBucketWormRequest $request, array $args = []) Queries the retention policy configured for a bucket.
 * @method Models\ListBucketsResult listBuckets(Models\ListBucketsRequest $request, array $args = []) Queries all buckets that are owned by a requester.
 * @method \GuzzleHttp\Promise\Promise listBucketsAsync(Models\ListBucketsRequest $request, array $args = []) Queries all buckets that are owned by a requester.
 * @method Models\DescribeRegionsResult describeRegions(Models\DescribeRegionsRequest $request, array $args = []) Queries the endpoints of all supported regions or the endpoints of a specific region.
 * @method \GuzzleHttp\Promise\Promise describeRegionsAsync(Models\DescribeRegionsRequest $request, array $args = []) Queries the endpoints of all supported regions or the endpoints of a specific region.
 * @method Models\PutBucketLifecycleResult putBucketLifecycle(Models\PutBucketLifecycleRequest $request, array $args = []) Configures a lifecycle rule for a bucket. After you configure a lifecycle rule for a bucket, Object Storage Service (OSS) automatically deletes the objects that matching the rule or converts the storage type of the objects based on the point in time that is specified in the lifecycle rule.
 * @method \GuzzleHttp\Promise\Promise putBucketLifecycleAsync(Models\PutBucketLifecycleRequest $request, array $args = []) Configures a lifecycle rule for a bucket. After you configure a lifecycle rule for a bucket, Object Storage Service (OSS) automatically deletes the objects that matching the rule or converts the storage type of the objects based on the point in time that is specified in the lifecycle rule.
 * @method Models\GetBucketLifecycleResult getBucketLifecycle(Models\GetBucketLifecycleRequest $request, array $args = []) Queries the lifecycle rules configured for a bucket. Only the owner of a bucket has the permissions to query the lifecycle rules configured for the bucket.
 * @method \GuzzleHttp\Promise\Promise getBucketLifecycleAsync(Models\GetBucketLifecycleRequest $request, array $args = []) Queries the lifecycle rules configured for a bucket. Only the owner of a bucket has the permissions to query the lifecycle rules configured for the bucket.
 * @method Models\DeleteBucketLifecycleResult deleteBucketLifecycle(Models\DeleteBucketLifecycleRequest $request, array $args = []) Deletes the lifecycle rules of a bucket.
 * @method \GuzzleHttp\Promise\Promise deleteBucketLifecycleAsync(Models\DeleteBucketLifecycleRequest $request, array $args = []) Deletes the lifecycle rules of a bucket.
 * @method Models\PutBucketTransferAccelerationResult putBucketTransferAcceleration(Models\PutBucketTransferAccelerationRequest $request, array $args = []) Configures transfer acceleration for a bucket. After you enable transfer acceleration for a bucket, the object access speed is accelerated for users worldwide. The transfer acceleration feature is applicable to scenarios where data needs to be transferred over long geographical distances. This feature can also be used to download or upload objects that are gigabytes or terabytes in size.
 * @method \GuzzleHttp\Promise\Promise putBucketTransferAccelerationAsync(Models\PutBucketTransferAccelerationRequest $request, array $args = []) Configures transfer acceleration for a bucket. After you enable transfer acceleration for a bucket, the object access speed is accelerated for users worldwide. The transfer acceleration feature is applicable to scenarios where data needs to be transferred over long geographical distances. This feature can also be used to download or upload objects that are gigabytes or terabytes in size.
 * @method Models\GetBucketTransferAccelerationResult getBucketTransferAcceleration(Models\GetBucketTransferAccelerationRequest $request, array $args = []) Queries the transfer acceleration configurations of a bucket.
 * @method \GuzzleHttp\Promise\Promise getBucketTransferAccelerationAsync(Models\GetBucketTransferAccelerationRequest $request, array $args = []) Queries the transfer acceleration configurations of a bucket.
<<<<<<< HEAD
 * @method Models\PutCnameResult putCname(Models\PutCnameRequest $request, array $args = []) Maps a CNAME record to a bucket.
 * @method \GuzzleHttp\Promise\Promise putCnameAsync(Models\PutCnameRequest $request, array $args = []) Maps a CNAME record to a bucket.
 * @method Models\ListCnameResult listCname(Models\ListCnameRequest $request, array $args = []) Queries all CNAME records that are mapped to a bucket.
 * @method \GuzzleHttp\Promise\Promise listCnameAsync(Models\ListCnameRequest $request, array $args = []) Queries all CNAME records that are mapped to a bucket.
 * @method Models\DeleteCnameResult deleteCname(Models\DeleteCnameRequest $request, array $args = []) Deletes a CNAME record that is mapped to a bucket.
 * @method \GuzzleHttp\Promise\Promise deleteCnameAsync(Models\DeleteCnameRequest $request, array $args = []) Deletes a CNAME record that is mapped to a bucket.
 * @method Models\GetCnameTokenResult getCnameToken(Models\GetCnameTokenRequest $request, array $args = []) Queries the created CNAME tokens.
 * @method \GuzzleHttp\Promise\Promise getCnameTokenAsync(Models\GetCnameTokenRequest $request, array $args = []) Queries the created CNAME tokens.
 * @method Models\CreateCnameTokenResult createCnameToken(Models\CreateCnameTokenRequest $request, array $args = []) Creates a CNAME token to verify the ownership of a domain name.
 * @method \GuzzleHttp\Promise\Promise createCnameTokenAsync(Models\CreateCnameTokenRequest $request, array $args = []) Creates a CNAME token to verify the ownership of a domain name.
=======
 * @method Models\PutBucketCorsResult putBucketCors(Models\PutBucketCorsRequest $request, array $args = []) Configures cross-origin resource sharing (CORS) rules for a bucket.
 * @method \GuzzleHttp\Promise\Promise putBucketCorsAsync(Models\PutBucketCorsRequest $request, array $args = []) Configures cross-origin resource sharing (CORS) rules for a bucket.
 * @method Models\GetBucketCorsResult getBucketCors(Models\GetBucketCorsRequest $request, array $args = []) Queries the cross-origin resource sharing (CORS) rules that are configured for a bucket.
 * @method \GuzzleHttp\Promise\Promise getBucketCorsAsync(Models\GetBucketCorsRequest $request, array $args = []) Queries the cross-origin resource sharing (CORS) rules that are configured for a bucket.
 * @method Models\DeleteBucketCorsResult deleteBucketCors(Models\DeleteBucketCorsRequest $request, array $args = []) Disables the cross-origin resource sharing (CORS) feature and deletes all CORS rules for a bucket.
 * @method \GuzzleHttp\Promise\Promise deleteBucketCorsAsync(Models\DeleteBucketCorsRequest $request, array $args = []) Disables the cross-origin resource sharing (CORS) feature and deletes all CORS rules for a bucket.
 * @method Models\OptionObjectResult optionObject(Models\OptionObjectRequest $request, array $args = []) Determines whether to send a cross-origin request. Before a cross-origin request is sent, the browser sends a preflight OPTIONS request that includes a specific origin, HTTP method, and header information to Object Storage Service (OSS) to determine whether to send the cross-origin request.
 * @method \GuzzleHttp\Promise\Promise optionObjectAsync(Models\OptionObjectRequest $request, array $args = []) Determines whether to send a cross-origin request. Before a cross-origin request is sent, the browser sends a preflight OPTIONS request that includes a specific origin, HTTP method, and header information to Object Storage Service (OSS) to determine whether to send the cross-origin request.
 * @method Models\PutBucketRequestPaymentResult putBucketRequestPayment(Models\PutBucketRequestPaymentRequest $request, array $args = []) Enables pay-by-requester for a bucket.
 * @method \GuzzleHttp\Promise\Promise putBucketRequestPaymentAsync(Models\PutBucketRequestPaymentRequest $request, array $args = []) Enables pay-by-requester for a bucket.
 * @method Models\GetBucketRequestPaymentResult getBucketRequestPayment(Models\GetBucketRequestPaymentRequest $request, array $args = []) Queries pay-by-requester configurations for a bucket.
 * @method \GuzzleHttp\Promise\Promise getBucketRequestPaymentAsync(Models\GetBucketRequestPaymentRequest $request, array $args = []) Queries pay-by-requester configurations for a bucket.
 * @method Models\PutBucketTagsResult putBucketTags(Models\PutBucketTagsRequest $request, array $args = []) Adds tags to or modifies the existing tags of a bucket.
 * @method \GuzzleHttp\Promise\Promise putBucketTagsAsync(Models\PutBucketTagsRequest $request, array $args = []) Adds tags to or modifies the existing tags of a bucket.
 * @method Models\GetBucketTagsResult getBucketTags(Models\GetBucketTagsRequest $request, array $args = []) Queries the tags of a bucket.
 * @method \GuzzleHttp\Promise\Promise getBucketTagsAsync(Models\GetBucketTagsRequest $request, array $args = []) Queries the tags of a bucket.
 * @method Models\DeleteBucketTagsResult deleteBucketTags(Models\DeleteBucketTagsRequest $request, array $args = []) Deletes tags configured for a bucket.
 * @method \GuzzleHttp\Promise\Promise deleteBucketTagsAsync(Models\DeleteBucketTagsRequest $request, array $args = []) Deletes tags configured for a bucket.
 * @method Models\PutBucketRefererResult putBucketReferer(Models\PutBucketRefererRequest $request, array $args = []) Configures a Referer whitelist for an Object Storage Service (OSS) bucket. You can specify whether to allow the requests whose Referer field is empty or whose query strings are truncated.
 * @method \GuzzleHttp\Promise\Promise putBucketRefererAsync(Models\PutBucketRefererRequest $request, array $args = []) Configures a Referer whitelist for an Object Storage Service (OSS) bucket. You can specify whether to allow the requests whose Referer field is empty or whose query strings are truncated.
 * @method Models\GetBucketRefererResult getBucketReferer(Models\GetBucketRefererRequest $request, array $args = []) Queries the hotlink protection configurations for a bucket.
 * @method \GuzzleHttp\Promise\Promise getBucketRefererAsync(Models\GetBucketRefererRequest $request, array $args = []) Queries the hotlink protection configurations for a bucket.
 * @method Models\GetBucketWebsiteResult getBucketWebsite(Models\GetBucketWebsiteRequest $request, array $args = []) Queries the static website hosting status and redirection rules configured for a bucket.
 * @method \GuzzleHttp\Promise\Promise getBucketWebsiteAsync(Models\GetBucketWebsiteRequest $request, array $args = []) Queries the static website hosting status and redirection rules configured for a bucket.
 * @method Models\PutBucketWebsiteResult putBucketWebsite(Models\PutBucketWebsiteRequest $request, array $args = []) Enables the static website hosting mode for a bucket and configures redirection rules for the bucket.
 * @method \GuzzleHttp\Promise\Promise putBucketWebsiteAsync(Models\PutBucketWebsiteRequest $request, array $args = []) Enables the static website hosting mode for a bucket and configures redirection rules for the bucket.
 * @method Models\DeleteBucketWebsiteResult deleteBucketWebsite(Models\DeleteBucketWebsiteRequest $request, array $args = []) Disables the static website hosting mode and deletes the redirection rules for a bucket.
 * @method \GuzzleHttp\Promise\Promise deleteBucketWebsiteAsync(Models\DeleteBucketWebsiteRequest $request, array $args = []) Disables the static website hosting mode and deletes the redirection rules for a bucket.
 * @method Models\PutBucketLoggingResult putBucketLogging(Models\PutBucketLoggingRequest $request, array $args = []) Enables logging for a bucket. After you enable logging for a bucket, Object Storage Service (OSS) generates logs every hour based on the defined naming rule and stores the logs as objects in the specified destination bucket.
 * @method \GuzzleHttp\Promise\Promise putBucketLoggingAsync(Models\PutBucketLoggingRequest $request, array $args = []) Enables logging for a bucket. After you enable logging for a bucket, Object Storage Service (OSS) generates logs every hour based on the defined naming rule and stores the logs as objects in the specified destination bucket.
 * @method Models\GetBucketLoggingResult getBucketLogging(Models\GetBucketLoggingRequest $request, array $args = []) Queries the configurations of access log collection of a bucket. Only the owner of a bucket can query the configurations of access log collection of the bucket.
 * @method \GuzzleHttp\Promise\Promise getBucketLoggingAsync(Models\GetBucketLoggingRequest $request, array $args = []) Queries the configurations of access log collection of a bucket. Only the owner of a bucket can query the configurations of access log collection of the bucket.
 * @method Models\DeleteBucketLoggingResult deleteBucketLogging(Models\DeleteBucketLoggingRequest $request, array $args = []) Disables the logging feature for a bucket.
 * @method \GuzzleHttp\Promise\Promise deleteBucketLoggingAsync(Models\DeleteBucketLoggingRequest $request, array $args = []) Disables the logging feature for a bucket.
 * @method Models\PutUserDefinedLogFieldsConfigResult putUserDefinedLogFieldsConfig(Models\PutUserDefinedLogFieldsConfigRequest $request, array $args = []) Customizes the user_defined_log_fields field in real-time logs by adding custom request headers or query parameters to the field for subsequent analysis of requests.
 * @method \GuzzleHttp\Promise\Promise putUserDefinedLogFieldsConfigAsync(Models\PutUserDefinedLogFieldsConfigRequest $request, array $args = []) Customizes the user_defined_log_fields field in real-time logs by adding custom request headers or query parameters to the field for subsequent analysis of requests.
 * @method Models\GetUserDefinedLogFieldsConfigResult getUserDefinedLogFieldsConfig(Models\GetUserDefinedLogFieldsConfigRequest $request, array $args = []) Queries the custom configurations of the user_defined_log_fields field in the real-time logs of a bucket.
 * @method \GuzzleHttp\Promise\Promise getUserDefinedLogFieldsConfigAsync(Models\GetUserDefinedLogFieldsConfigRequest $request, array $args = []) Queries the custom configurations of the user_defined_log_fields field in the real-time logs of a bucket.
 * @method Models\DeleteUserDefinedLogFieldsConfigResult deleteUserDefinedLogFieldsConfig(Models\DeleteUserDefinedLogFieldsConfigRequest $request, array $args = []) Deletes the custom configurations of the user_defined_log_fields field in the real-time logs of a bucket.
 * @method \GuzzleHttp\Promise\Promise deleteUserDefinedLogFieldsConfigAsync(Models\DeleteUserDefinedLogFieldsConfigRequest $request, array $args = []) Deletes the custom configurations of the user_defined_log_fields field in the real-time logs of a bucket.
 * @method Models\PutBucketPolicyResult putBucketPolicy(Models\PutBucketPolicyRequest $request, array $args = []) Configures a policy for a bucket.
 * @method \GuzzleHttp\Promise\Promise putBucketPolicyAsync(Models\PutBucketPolicyRequest $request, array $args = []) Configures a policy for a bucket.
 * @method Models\GetBucketPolicyResult getBucketPolicy(Models\GetBucketPolicyRequest $request, array $args = []) Queries the policies configured for a bucket.
 * @method \GuzzleHttp\Promise\Promise getBucketPolicyAsync(Models\GetBucketPolicyRequest $request, array $args = []) Queries the policies configured for a bucket.
 * @method Models\DeleteBucketPolicyResult deleteBucketPolicy(Models\DeleteBucketPolicyRequest $request, array $args = []) Deletes a policy for a bucket.
 * @method \GuzzleHttp\Promise\Promise deleteBucketPolicyAsync(Models\DeleteBucketPolicyRequest $request, array $args = []) Deletes a policy for a bucket.
 * @method Models\GetBucketPolicyStatusResult getBucketPolicyStatus(Models\GetBucketPolicyStatusRequest $request, array $args = []) Checks whether the current bucket policy allows public access.
 * @method \GuzzleHttp\Promise\Promise getBucketPolicyStatusAsync(Models\GetBucketPolicyStatusRequest $request, array $args = []) Checks whether the current bucket policy allows public access.
>>>>>>> b88feb9a
 */
final class Client
{
    use ClientExtensionTrait;

    /**
     * @var ClientImpl
     */
    private ClientImpl $client;

    /**
     * Client constructor.
     * @param Config $config
     * @param array $options
     */
    public function __construct(Config $config, array $options = [])
    {
        $this->client = new ClientImpl($config, $options);
    }

    /**
     * @param OperationInput $input
     * @param array $options
     * @return OperationOutput
     */
    public function invokeOperation(OperationInput $input, array $options = []): OperationOutput
    {
        return $this->client->executeAsync($input, $options)->wait();
    }

    /**
     * @param OperationInput $input
     * @param array $options
     * @return GuzzleHttp\Promise\Promise
     */
    public function invokeOperationAsync(OperationInput $input, array $options = []): GuzzleHttp\Promise\Promise
    {
        return $this->client->executeAsync($input, $options);
    }

    /**
     * @param string $name The api name.
     * @param array $args
     * @return GuzzleHttp\Promise\PromiseInterface|mixed
     */
    public function __call($name, $args)
    {
        if (substr($name, -5) === 'Async') {
            $name = substr($name, 0, -5);
            $isAsync = true;
        }

        // api name
        $opName = ucfirst($name);
        $class = Transform\Functions::getTransformClass($opName);
        $fromFunc = "from$opName";
        $toFunc = "to$opName";

        if (
            !\method_exists($class, $fromFunc) ||
            !\method_exists($class, $toFunc)
        ) {
            throw new \BadMethodCallException('Not implement ' . self::class . '::' . $name);
        }

        // args, {Operation}Request request, array options
        $request = isset($args[0]) ? $args[0] : [];
        $options = count($args) > 1 ? $args[1] : [];

        if (!($request instanceof Types\RequestModel)) {
            throw new \InvalidArgumentException('args[0] is not subclass of RequestModel, got ' . \gettype($request));
        }

        if (!\is_array($options)) {
            $options = [];
        }

        // execute
        $input = call_user_func([$class, $fromFunc], $request);
        $promise = $this->client->executeAsync($input, $options)->then(
            function (OperationOutput $output) use ($toFunc, $class) {
                return call_user_func([$class, $toFunc], $output);
            }
        );

        // result
        return !empty($isAsync) ? $promise : $promise->wait();
    }

    /**
     * Generates the presigned URL.
     * If you do not specify expires or expiration, the pre-signed URL uses 15 minutes as default.
     * @param Models\GetObjectRequest|Models\PutObjectRequest|Models\HeadObjectRequest|Models\InitiateMultipartUploadRequest|Models\UploadPartRequest|Models\CompleteMultipartUploadRequest|Models\AbortMultipartUploadRequest $request The request for the Presign operation.
     * @param array $args accepts the following:
     * - expires \DateInterval: The expiration duration for the generated presign url.
     *   For example, ['expires' => \DateInterval::createFromDateString('1 day')]
     * - expiration \DateTime: The expiration time for the generated presign url.
     *   For example, ['expiration' => \DateTime::createFromFormat(''Y-m-d\TH:i:s\Z'', '2024-12-03T03:30:19Z', new \DateTimeZone('UTC')]
     * @return Models\PresignResult
     * @throws \Exception
     */
    public function presign($request, $args = []): Models\PresignResult
    {
        if (!($request instanceof Types\RequestModel)) {
            throw new \InvalidArgumentException(
                '$request is not subclass of RequestModel, got ' . \gettype($request)
            );
        }
        $validRequestTypes = [
            Models\GetObjectRequest::class,
            Models\PutObjectRequest::class,
            Models\HeadObjectRequest::class,
            Models\InitiateMultipartUploadRequest::class,
            Models\UploadPartRequest::class,
            Models\CompleteMultipartUploadRequest::class,
            Models\AbortMultipartUploadRequest::class,
        ];

        if (!in_array(get_class($request), $validRequestTypes, true)) {
            throw new \InvalidArgumentException("Invalid request type: " . get_class($request));
        }
        $name = \get_class($request);
        $pos = \strrpos($name, '\\');
        $opName = \substr($name, $pos + 1, -7);
        $class = Transform\Functions::getTransformClass($opName);
        $fromFunc = "from$opName";

        // prepare
        $input = call_user_func([$class, $fromFunc], $request);

        $options = $args;
        $options['auth_method'] = 'query';
        if (isset($args['expiration']) && ($args['expiration'] instanceof \DateTime)) {
            $input->setOpMetadata('expiration_time', $args['expiration']);
        } else if (isset($args['expires']) && ($args['expires'] instanceof \DateInterval)) {
            $expirationTime = (new \DateTime('now', new \DateTimeZone('UTC')))->add($args['expires']);
            $input->setOpMetadata('expiration_time', $expirationTime);
        }

        // execute
        $result = $this->client->presignInner($input, $options);

        return new Models\PresignResult(
            $result['method'],
            $result['url'],
            $result['expiration'],
            $result['signedHeaders']
        );
    }
}<|MERGE_RESOLUTION|>--- conflicted
+++ resolved
@@ -120,7 +120,6 @@
  * @method \GuzzleHttp\Promise\Promise putBucketTransferAccelerationAsync(Models\PutBucketTransferAccelerationRequest $request, array $args = []) Configures transfer acceleration for a bucket. After you enable transfer acceleration for a bucket, the object access speed is accelerated for users worldwide. The transfer acceleration feature is applicable to scenarios where data needs to be transferred over long geographical distances. This feature can also be used to download or upload objects that are gigabytes or terabytes in size.
  * @method Models\GetBucketTransferAccelerationResult getBucketTransferAcceleration(Models\GetBucketTransferAccelerationRequest $request, array $args = []) Queries the transfer acceleration configurations of a bucket.
  * @method \GuzzleHttp\Promise\Promise getBucketTransferAccelerationAsync(Models\GetBucketTransferAccelerationRequest $request, array $args = []) Queries the transfer acceleration configurations of a bucket.
-<<<<<<< HEAD
  * @method Models\PutCnameResult putCname(Models\PutCnameRequest $request, array $args = []) Maps a CNAME record to a bucket.
  * @method \GuzzleHttp\Promise\Promise putCnameAsync(Models\PutCnameRequest $request, array $args = []) Maps a CNAME record to a bucket.
  * @method Models\ListCnameResult listCname(Models\ListCnameRequest $request, array $args = []) Queries all CNAME records that are mapped to a bucket.
@@ -131,7 +130,6 @@
  * @method \GuzzleHttp\Promise\Promise getCnameTokenAsync(Models\GetCnameTokenRequest $request, array $args = []) Queries the created CNAME tokens.
  * @method Models\CreateCnameTokenResult createCnameToken(Models\CreateCnameTokenRequest $request, array $args = []) Creates a CNAME token to verify the ownership of a domain name.
  * @method \GuzzleHttp\Promise\Promise createCnameTokenAsync(Models\CreateCnameTokenRequest $request, array $args = []) Creates a CNAME token to verify the ownership of a domain name.
-=======
  * @method Models\PutBucketCorsResult putBucketCors(Models\PutBucketCorsRequest $request, array $args = []) Configures cross-origin resource sharing (CORS) rules for a bucket.
  * @method \GuzzleHttp\Promise\Promise putBucketCorsAsync(Models\PutBucketCorsRequest $request, array $args = []) Configures cross-origin resource sharing (CORS) rules for a bucket.
  * @method Models\GetBucketCorsResult getBucketCors(Models\GetBucketCorsRequest $request, array $args = []) Queries the cross-origin resource sharing (CORS) rules that are configured for a bucket.
@@ -180,7 +178,6 @@
  * @method \GuzzleHttp\Promise\Promise deleteBucketPolicyAsync(Models\DeleteBucketPolicyRequest $request, array $args = []) Deletes a policy for a bucket.
  * @method Models\GetBucketPolicyStatusResult getBucketPolicyStatus(Models\GetBucketPolicyStatusRequest $request, array $args = []) Checks whether the current bucket policy allows public access.
  * @method \GuzzleHttp\Promise\Promise getBucketPolicyStatusAsync(Models\GetBucketPolicyStatusRequest $request, array $args = []) Checks whether the current bucket policy allows public access.
->>>>>>> b88feb9a
  */
 final class Client
 {
