<?php

declare(strict_types=1);

namespace AlibabaCloud\Oss\V2;

use GuzzleHttp;
use AlibabaCloud\Oss\V2\Models;
use AlibabaCloud\Oss\V2\Transform;

/**
 * Client used to interact with **Alibaba Cloud Object Storage Service (OSS)**.
 *
 * args can include the following key value pairs:
 * - retryer: (Retry\RetryerInterface) Guides how HTTP requests should be retried
 *   in case of recoverable failures.
 * - retry_max_attempts: (int) The maximum number attempts an API client will call
 *   an operation that fails with a retryable error.
 * - request_options: (array) Guzzlephp's request options per a request. supports the following:
 *   connect_timeout, read_timeout, timeout, on_stats, sink, stream.
 *   For example, ['request_options' => ['connect_timeout' => 10.0 ]]
 *
 * @method \GuzzleHttp\Promise\Promise putBucketAsync(Models\PutBucketRequest $request, array $args = []) Creates a bucket.
 * @method Models\PutBucketResult putBucket(Models\PutBucketRequest $request, array $args = []) Creates a bucket.
 * @method \GuzzleHttp\Promise\Promise deleteBucketAsync(Models\DeleteBucketRequest $request, array $args = []) Deletes a bucket.
 * @method Models\PutBucketResult deleteBucket(Models\DeleteBucketRequest $request, array $args = []) Deletes a bucket.
 * @method \GuzzleHttp\Promise\Promise putBucketAclAsync(Models\PutBucketAclRequest $request, array $args = []) Configures or modifies the access control list (ACL) for a bucket.
 * @method Models\PutBucketAclResult putBucketAcl(Models\PutBucketAclRequest $request, array $args = []) Configures or modifies the access control list (ACL) for a bucket.
 * @method \GuzzleHttp\Promise\Promise getBucketAclAsync(Models\GetBucketAclRequest $request, array $args = []) Queries the access control list (ACL) of a bucket. Only the owner of a bucket can query the ACL of the bucket.
 * @method Models\GetBucketAclResult getBucketAcl(Models\GetBucketAclRequest $request, array $args = []) Queries the access control list (ACL) of a bucket. Only the owner of a bucket can query the ACL of the bucket.
 * @method \GuzzleHttp\Promise\Promise getBucketStatAsync(Models\GetBucketStatRequest $request, array $args = []) Queries the storage capacity of a bucket and the number of objects that are stored in the bucket.
 * @method Models\GetBucketStatResult getBucketStat(Models\GetBucketStatRequest $request, array $args = []) Queries the storage capacity of a bucket and the number of objects that are stored in the bucket.
 * @method \GuzzleHttp\Promise\Promise getBucketLocationAsync(Models\GetBucketLocationRequest $request, array $args = []) Queries the region in which a bucket resides. Only the owner of a bucket can query the region in which the bucket resides.
 * @method Models\GetBucketLocationResult getBucketLocation(Models\GetBucketLocationRequest $request, array $args = []) Queries the region in which a bucket resides. Only the owner of a bucket can query the region in which the bucket resides.
 * @method \GuzzleHttp\Promise\Promise getBucketInfoAsync(Models\GetBucketInfoRequest $request, array $args = []) Queries the information about a bucket. Only the owner of a bucket can query the information about the bucket. You can call this operation from an Object Storage Service (OSS) endpoint.
 * @method Models\GetBucketInfoResult getBucketInfo(Models\GetBucketInfoRequest $request, array $args = []) Queries the information about a bucket. Only the owner of a bucket can query the information about the bucket. You can call this operation from an Object Storage Service (OSS) endpoint.
 * @method \GuzzleHttp\Promise\Promise putBucketVersioningAsync(Models\PutBucketVersioningRequest $request, array $args = []) Configures the versioning state for a bucket.
 * @method Models\PutBucketVersioningResult putBucketVersioning(Models\PutBucketVersioningRequest $request, array $args = []) Configures the versioning state for a bucket.
 * @method \GuzzleHttp\Promise\Promise getBucketVersioningAsync(Models\GetBucketVersioningRequest $request, array $args = []) Queries the versioning state of a bucket.
 * @method Models\GetBucketVersioningResult getBucketVersioning(Models\GetBucketVersioningRequest $request, array $args = []) Queries the versioning state of a bucket.
 * @method \GuzzleHttp\Promise\Promise listObjectsAsync(Models\ListObjectsRequest $request, array $args = [])  Queries the information about all objects in a bucket.
 * @method Models\ListObjectsResult listObjects(Models\ListObjectsRequest $request, array $args = [])  Queries the information about all objects in a bucket.
 * @method \GuzzleHttp\Promise\Promise listObjectsV2Async(Models\ListObjectsV2Request $request, array $args = []) Queries the information about all objects in a bucket.
 * @method Models\ListObjectsV2Result listObjectsV2(Models\ListObjectsV2Request $request, array $args = []) Queries the information about all objects in a bucket.
 * @method \GuzzleHttp\Promise\Promise listObjectVersionsAsync(Models\ListObjectVersionsRequest $request, array $args = []) Queries the information about the versions of all objects in a bucket, including the delete markers.
 * @method Models\ListObjectVersionsResult listObjectVersions(Models\ListObjectVersionsRequest $request, array $args = []) Queries the information about the versions of all objects in a bucket, including the delete markers.
 * @method Models\PutObjectResult putObject(Models\PutObjectRequest $request, array $args = []) You can call this operation to upload an object.
 * @method \GuzzleHttp\Promise\Promise putObjectAsync(Models\PutObjectRequest $request, array $args = []) You can call this operation to upload an object.
 * @method Models\CopyObjectResult copyObject(Models\CopyObjectRequest $request, array $args = []) Copies objects within a bucket or between buckets in the same region.
 * @method \GuzzleHttp\Promise\Promise copyObjectAsync(Models\CopyObjectRequest $request, array $args = []) Copies objects within a bucket or between buckets in the same region.
 * @method Models\GetObjectResult getObject(Models\GetObjectRequest $request, array $args = []) You can call this operation to query an object.
 * @method \GuzzleHttp\Promise\Promise getObjectAsync(Models\GetObjectRequest $request, array $args = []) You can call this operation to query an object.
 * @method Models\AppendObjectResult appendObject(Models\AppendObjectRequest $request, array $args = []) You can call this operation to upload an object by appending the object to an existing object.
 * @method \GuzzleHttp\Promise\Promise appendObjectAsync(Models\AppendObjectRequest $request, array $args = []) You can call this operation to upload an object by appending the object to an existing object.
 * @method Models\DeleteObjectResult deleteObject(Models\DeleteObjectRequest $request, array $args = []) You can call this operation to delete an object.
 * @method \GuzzleHttp\Promise\Promise deleteObjectAsync(Models\DeleteObjectRequest $request, array $args = []) You can call this operation to delete an object.
 * @method Models\DeleteMultipleObjectsResult deleteMultipleObjects(Models\DeleteMultipleObjectsRequest $request, array $args = []) You can call this operation to delete an object.
 * @method \GuzzleHttp\Promise\Promise deleteMultipleObjectsAsync(Models\DeleteMultipleObjectsRequest $request, array $args = []) You can call this operation to delete an object.
 * @method Models\HeadObjectResult headObject(Models\HeadObjectRequest $request, array $args = []) You can call this operation to query the metadata of an object.
 * @method \GuzzleHttp\Promise\Promise headObjectAsync(Models\HeadObjectRequest $request, array $args = []) You can call this operation to query the metadata of an object.
 * @method Models\GetObjectMetaResult getObjectMeta(Models\GetObjectMetaRequest $request, array $args = []) You can call this operation to query the metadata of an object, including ETag, Size, and LastModified. The content of the object is not returned.
 * @method \GuzzleHttp\Promise\Promise getObjectMetaAsync(Models\GetObjectMetaRequest $request, array $args = []) You can call this operation to query the metadata of an object, including ETag, Size, and LastModified. The content of the object is not returned.
 * @method Models\RestoreObjectResult restoreObject(Models\RestoreObjectRequest $request, array $args = []) You can call this operation to restore objects of the Archive and Cold Archive storage classes.
 * @method \GuzzleHttp\Promise\Promise restoreObjectAsync(Models\RestoreObjectRequest $request, array $args = []) You can call this operation to restore objects of the Archive and Cold Archive storage classes.
 * @method Models\PutObjectAclResult putObjectAcl(Models\PutObjectAclRequest $request, array $args = []) You can call this operation to modify the ACL of an object.
 * @method \GuzzleHttp\Promise\Promise putObjectAclAsync(Models\PutObjectAclRequest $request, array $args = []) You can call this operation to modify the ACL of an object.
 * @method Models\GetObjectAclResult getObjectAcl(Models\GetObjectAclRequest $request, array $args = []) You can call this operation to query the ACL of an object in a bucket.
 * @method \GuzzleHttp\Promise\Promise getObjectAclAsync(Models\GetObjectAclRequest $request, array $args = []) You can call this operation to query the ACL of an object in a bucket.
 * @method Models\PutObjectTaggingResult putObjectTagging(Models\PutObjectTaggingRequest $request, array $args = []) You can call this operation to add tags to or modify the tags of an object.
 * @method \GuzzleHttp\Promise\Promise putObjectTaggingAsync(Models\PutObjectTaggingRequest $request, array $args = []) You can call this operation to add tags to or modify the tags of an object.
 * @method Models\GetObjectTaggingResult getObjectTagging(Models\GetObjectTaggingRequest $request, array $args = []) You can call this operation to query the tags of an object.
 * @method \GuzzleHttp\Promise\Promise getObjectTaggingAsync(Models\GetObjectTaggingRequest $request, array $args = []) You can call this operation to query the tags of an object.
 * @method Models\DeleteObjectTaggingResult deleteObjectTagging(Models\DeleteObjectTaggingRequest $request, array $args = []) You can call this operation to delete the tags of a specified object.
 * @method \GuzzleHttp\Promise\Promise deleteObjectTaggingAsync(Models\DeleteObjectTaggingRequest $request, array $args = []) You can call this operation to delete the tags of a specified object.
 * @method Models\PutSymlinkResult putSymlink(Models\PutSymlinkRequest $request, array $args = []) You can create a symbolic link for a target object.
 * @method \GuzzleHttp\Promise\Promise putSymlinkAsync(Models\PutSymlinkRequest $request, array $args = []) You can create a symbolic link for a target object.
 * @method Models\GetSymlinkResult getSymlink(Models\GetSymlinkRequest $request, array $args = []) You can call this operation to query a symbolic link of an object.
 * @method \GuzzleHttp\Promise\Promise getSymlinkAsync(Models\GetSymlinkRequest $request, array $args = []) You can call this operation to query a symbolic link of an object.
 * @method Models\InitiateMultipartUploadResult initiateMultipartUpload(Models\InitiateMultipartUploadRequest $request, array $args = []) Initiates a multipart upload task.
 * @method \GuzzleHttp\Promise\Promise initiateMultipartUploadAsync(Models\InitiateMultipartUploadRequest $request, array $args = []) Initiates a multipart upload task.
 * @method Models\UploadPartResult uploadPart(Models\UploadPartRequest $request, array $args = []) You can call this operation to upload an object by part based on the object name and the upload ID that you specify.
 * @method \GuzzleHttp\Promise\Promise uploadPartAsync(Models\UploadPartRequest $request, array $args = []) You can call this operation to upload an object by part based on the object name and the upload ID that you specify.
 * @method Models\CompleteMultipartUploadResult completeMultipartUpload(Models\CompleteMultipartUploadRequest $request, array $args = []) You can call this operation to complete the multipart upload task of an object.
 * @method \GuzzleHttp\Promise\Promise completeMultipartUploadAsync(Models\CompleteMultipartUploadRequest $request, array $args = []) You can call this operation to complete the multipart upload task of an object.
 * @method Models\UploadPartCopyResult uploadPartCopy(Models\UploadPartCopyRequest $request, array $args = []) Copies data from an existing object to upload a part.
 * @method \GuzzleHttp\Promise\Promise uploadPartCopyAsync(Models\UploadPartCopyRequest $request, array $args = []) Copies data from an existing object to upload a part.
 * @method Models\AbortMultipartUploadResult abortMultipartUpload(Models\AbortMultipartUploadRequest $request, array $args = []) You can call this operation to cancel a multipart upload task and delete the parts that are uploaded by the multipart upload task.
 * @method \GuzzleHttp\Promise\Promise abortMultipartUploadAsync(Models\AbortMultipartUploadRequest $request, array $args = []) You can call this operation to cancel a multipart upload task and delete the parts that are uploaded by the multipart upload task.
 * @method Models\ListMultipartUploadsResult listMultipartUploads(Models\ListMultipartUploadsRequest $request, array $args = []) You can call this operation to list all ongoing multipart upload tasks.
 * @method \GuzzleHttp\Promise\Promise listMultipartUploadsAsync(Models\ListMultipartUploadsRequest $request, array $args = []) You can call this operation to list all ongoing multipart upload tasks.
 * @method Models\ListPartsResult listParts(Models\ListPartsRequest $request, array $args = []) You can call this operation to list all parts that are uploaded by using a specified upload ID.
 * @method \GuzzleHttp\Promise\Promise listPartsAsync(Models\ListPartsRequest $request, array $args = []) You can call this operation to list all parts that are uploaded by using a specified upload ID.
 * @method Models\CleanRestoredObjectResult cleanRestoredObject(Models\CleanRestoredObjectRequest $request, array $args = []) You can call this operation to clean an object restored from Archive or Cold Archive state. After that, the restored object returns to the frozen state.
 * @method \GuzzleHttp\Promise\Promise cleanRestoredObjectAsync(Models\CleanRestoredObjectRequest $request, array $args = []) You can call this operation to clean an object restored from Archive or Cold Archive state. After that, the restored object returns to the frozen state.
 * @method Models\ProcessObjectResult processObject(Models\ProcessObjectRequest $request, array $args = []) You can call this operation to apply process on the specified image file.
 * @method \GuzzleHttp\Promise\Promise processObjectAsync(Models\ProcessObjectRequest $request, array $args = []) You can call this operation to apply process on the specified image file.
 * @method Models\AsyncProcessObjectResult asyncProcessObject(Models\AsyncProcessObjectRequest $request, array $args = []) You can call this operation to apply async process on the specified image file.
 * @method \GuzzleHttp\Promise\Promise asyncProcessObjectAsync(Models\AsyncProcessObjectRequest $request, array $args = []) You can call this operation to apply async process on the specified image file.
 * @method Models\InitiateBucketWormResult initiateBucketWorm(Models\InitiateBucketWormRequest $request, array $args = []) Creates a retention policy.
 * @method \GuzzleHttp\Promise\Promise initiateBucketWormAsync(Models\InitiateBucketWormRequest $request, array $args = []) Creates a retention policy.
 * @method Models\AbortBucketWormResult abortBucketWorm(Models\AbortBucketWormRequest $request, array $args = []) Deletes an unlocked retention policy for a bucket.
 * @method \GuzzleHttp\Promise\Promise abortBucketWormAsync(Models\AbortBucketWormRequest $request, array $args = []) Deletes an unlocked retention policy for a bucket.
 * @method Models\CompleteBucketWormResult completeBucketWorm(Models\CompleteBucketWormRequest $request, array $args = []) Locks a retention policy.
 * @method \GuzzleHttp\Promise\Promise completeBucketWormAsync(Models\CompleteBucketWormRequest $request, array $args = []) Locks a retention policy.
 * @method Models\ExtendBucketWormResult extendBucketWorm(Models\ExtendBucketWormRequest $request, array $args = []) Extends the retention period of objects in a bucket for which a retention policy is locked.
 * @method \GuzzleHttp\Promise\Promise extendBucketWormAsync(Models\ExtendBucketWormRequest $request, array $args = []) Extends the retention period of objects in a bucket for which a retention policy is locked.
 * @method Models\GetBucketWormResult getBucketWorm(Models\GetBucketWormRequest $request, array $args = []) Queries the retention policy configured for a bucket.
 * @method \GuzzleHttp\Promise\Promise getBucketWormAsync(Models\GetBucketWormRequest $request, array $args = []) Queries the retention policy configured for a bucket.
 * @method Models\ListBucketsResult listBuckets(Models\ListBucketsRequest $request, array $args = []) Queries all buckets that are owned by a requester.
 * @method \GuzzleHttp\Promise\Promise listBucketsAsync(Models\ListBucketsRequest $request, array $args = []) Queries all buckets that are owned by a requester.
 * @method Models\DescribeRegionsResult describeRegions(Models\DescribeRegionsRequest $request, array $args = []) Queries the endpoints of all supported regions or the endpoints of a specific region.
 * @method \GuzzleHttp\Promise\Promise describeRegionsAsync(Models\DescribeRegionsRequest $request, array $args = []) Queries the endpoints of all supported regions or the endpoints of a specific region.
 * @method Models\PutBucketLifecycleResult putBucketLifecycle(Models\PutBucketLifecycleRequest $request, array $args = []) Configures a lifecycle rule for a bucket. After you configure a lifecycle rule for a bucket, Object Storage Service (OSS) automatically deletes the objects that matching the rule or converts the storage type of the objects based on the point in time that is specified in the lifecycle rule.
 * @method \GuzzleHttp\Promise\Promise putBucketLifecycleAsync(Models\PutBucketLifecycleRequest $request, array $args = []) Configures a lifecycle rule for a bucket. After you configure a lifecycle rule for a bucket, Object Storage Service (OSS) automatically deletes the objects that matching the rule or converts the storage type of the objects based on the point in time that is specified in the lifecycle rule.
 * @method Models\GetBucketLifecycleResult getBucketLifecycle(Models\GetBucketLifecycleRequest $request, array $args = []) Queries the lifecycle rules configured for a bucket. Only the owner of a bucket has the permissions to query the lifecycle rules configured for the bucket.
 * @method \GuzzleHttp\Promise\Promise getBucketLifecycleAsync(Models\GetBucketLifecycleRequest $request, array $args = []) Queries the lifecycle rules configured for a bucket. Only the owner of a bucket has the permissions to query the lifecycle rules configured for the bucket.
 * @method Models\DeleteBucketLifecycleResult deleteBucketLifecycle(Models\DeleteBucketLifecycleRequest $request, array $args = []) Deletes the lifecycle rules of a bucket.
 * @method \GuzzleHttp\Promise\Promise deleteBucketLifecycleAsync(Models\DeleteBucketLifecycleRequest $request, array $args = []) Deletes the lifecycle rules of a bucket.
 * @method Models\PutBucketTransferAccelerationResult putBucketTransferAcceleration(Models\PutBucketTransferAccelerationRequest $request, array $args = []) Configures transfer acceleration for a bucket. After you enable transfer acceleration for a bucket, the object access speed is accelerated for users worldwide. The transfer acceleration feature is applicable to scenarios where data needs to be transferred over long geographical distances. This feature can also be used to download or upload objects that are gigabytes or terabytes in size.
 * @method \GuzzleHttp\Promise\Promise putBucketTransferAccelerationAsync(Models\PutBucketTransferAccelerationRequest $request, array $args = []) Configures transfer acceleration for a bucket. After you enable transfer acceleration for a bucket, the object access speed is accelerated for users worldwide. The transfer acceleration feature is applicable to scenarios where data needs to be transferred over long geographical distances. This feature can also be used to download or upload objects that are gigabytes or terabytes in size.
 * @method Models\GetBucketTransferAccelerationResult getBucketTransferAcceleration(Models\GetBucketTransferAccelerationRequest $request, array $args = []) Queries the transfer acceleration configurations of a bucket.
 * @method \GuzzleHttp\Promise\Promise getBucketTransferAccelerationAsync(Models\GetBucketTransferAccelerationRequest $request, array $args = []) Queries the transfer acceleration configurations of a bucket.
<<<<<<< HEAD
 * @method Models\PutBucketAccessMonitorResult putBucketAccessMonitor(Models\PutBucketAccessMonitorRequest $request, array $args = []) Modifies the access tracking status of a bucket.
 * @method \GuzzleHttp\Promise\Promise putBucketAccessMonitorAsync(Models\PutBucketAccessMonitorRequest $request, array $args = []) Modifies the access tracking status of a bucket.
 * @method Models\GetBucketAccessMonitorResult getBucketAccessMonitor(Models\GetBucketAccessMonitorRequest $request, array $args = []) Queries the access tracking status of a bucket.
 * @method \GuzzleHttp\Promise\Promise getBucketAccessMonitorAsync(Models\GetBucketAccessMonitorRequest $request, array $args = []) Queries the access tracking status of a bucket.
=======
 * @method Models\PutCnameResult putCname(Models\PutCnameRequest $request, array $args = []) Maps a CNAME record to a bucket.
 * @method \GuzzleHttp\Promise\Promise putCnameAsync(Models\PutCnameRequest $request, array $args = []) Maps a CNAME record to a bucket.
 * @method Models\ListCnameResult listCname(Models\ListCnameRequest $request, array $args = []) Queries all CNAME records that are mapped to a bucket.
 * @method \GuzzleHttp\Promise\Promise listCnameAsync(Models\ListCnameRequest $request, array $args = []) Queries all CNAME records that are mapped to a bucket.
 * @method Models\DeleteCnameResult deleteCname(Models\DeleteCnameRequest $request, array $args = []) Deletes a CNAME record that is mapped to a bucket.
 * @method \GuzzleHttp\Promise\Promise deleteCnameAsync(Models\DeleteCnameRequest $request, array $args = []) Deletes a CNAME record that is mapped to a bucket.
 * @method Models\GetCnameTokenResult getCnameToken(Models\GetCnameTokenRequest $request, array $args = []) Queries the created CNAME tokens.
 * @method \GuzzleHttp\Promise\Promise getCnameTokenAsync(Models\GetCnameTokenRequest $request, array $args = []) Queries the created CNAME tokens.
 * @method Models\CreateCnameTokenResult createCnameToken(Models\CreateCnameTokenRequest $request, array $args = []) Creates a CNAME token to verify the ownership of a domain name.
 * @method \GuzzleHttp\Promise\Promise createCnameTokenAsync(Models\CreateCnameTokenRequest $request, array $args = []) Creates a CNAME token to verify the ownership of a domain name.
 * @method Models\PutBucketCorsResult putBucketCors(Models\PutBucketCorsRequest $request, array $args = []) Configures cross-origin resource sharing (CORS) rules for a bucket.
 * @method \GuzzleHttp\Promise\Promise putBucketCorsAsync(Models\PutBucketCorsRequest $request, array $args = []) Configures cross-origin resource sharing (CORS) rules for a bucket.
 * @method Models\GetBucketCorsResult getBucketCors(Models\GetBucketCorsRequest $request, array $args = []) Queries the cross-origin resource sharing (CORS) rules that are configured for a bucket.
 * @method \GuzzleHttp\Promise\Promise getBucketCorsAsync(Models\GetBucketCorsRequest $request, array $args = []) Queries the cross-origin resource sharing (CORS) rules that are configured for a bucket.
 * @method Models\DeleteBucketCorsResult deleteBucketCors(Models\DeleteBucketCorsRequest $request, array $args = []) Disables the cross-origin resource sharing (CORS) feature and deletes all CORS rules for a bucket.
 * @method \GuzzleHttp\Promise\Promise deleteBucketCorsAsync(Models\DeleteBucketCorsRequest $request, array $args = []) Disables the cross-origin resource sharing (CORS) feature and deletes all CORS rules for a bucket.
 * @method Models\OptionObjectResult optionObject(Models\OptionObjectRequest $request, array $args = []) Determines whether to send a cross-origin request. Before a cross-origin request is sent, the browser sends a preflight OPTIONS request that includes a specific origin, HTTP method, and header information to Object Storage Service (OSS) to determine whether to send the cross-origin request.
 * @method \GuzzleHttp\Promise\Promise optionObjectAsync(Models\OptionObjectRequest $request, array $args = []) Determines whether to send a cross-origin request. Before a cross-origin request is sent, the browser sends a preflight OPTIONS request that includes a specific origin, HTTP method, and header information to Object Storage Service (OSS) to determine whether to send the cross-origin request.
 * @method Models\PutBucketRequestPaymentResult putBucketRequestPayment(Models\PutBucketRequestPaymentRequest $request, array $args = []) Enables pay-by-requester for a bucket.
 * @method \GuzzleHttp\Promise\Promise putBucketRequestPaymentAsync(Models\PutBucketRequestPaymentRequest $request, array $args = []) Enables pay-by-requester for a bucket.
 * @method Models\GetBucketRequestPaymentResult getBucketRequestPayment(Models\GetBucketRequestPaymentRequest $request, array $args = []) Queries pay-by-requester configurations for a bucket.
 * @method \GuzzleHttp\Promise\Promise getBucketRequestPaymentAsync(Models\GetBucketRequestPaymentRequest $request, array $args = []) Queries pay-by-requester configurations for a bucket.
 * @method Models\PutBucketTagsResult putBucketTags(Models\PutBucketTagsRequest $request, array $args = []) Adds tags to or modifies the existing tags of a bucket.
 * @method \GuzzleHttp\Promise\Promise putBucketTagsAsync(Models\PutBucketTagsRequest $request, array $args = []) Adds tags to or modifies the existing tags of a bucket.
 * @method Models\GetBucketTagsResult getBucketTags(Models\GetBucketTagsRequest $request, array $args = []) Queries the tags of a bucket.
 * @method \GuzzleHttp\Promise\Promise getBucketTagsAsync(Models\GetBucketTagsRequest $request, array $args = []) Queries the tags of a bucket.
 * @method Models\DeleteBucketTagsResult deleteBucketTags(Models\DeleteBucketTagsRequest $request, array $args = []) Deletes tags configured for a bucket.
 * @method \GuzzleHttp\Promise\Promise deleteBucketTagsAsync(Models\DeleteBucketTagsRequest $request, array $args = []) Deletes tags configured for a bucket.
 * @method Models\PutBucketRefererResult putBucketReferer(Models\PutBucketRefererRequest $request, array $args = []) Configures a Referer whitelist for an Object Storage Service (OSS) bucket. You can specify whether to allow the requests whose Referer field is empty or whose query strings are truncated.
 * @method \GuzzleHttp\Promise\Promise putBucketRefererAsync(Models\PutBucketRefererRequest $request, array $args = []) Configures a Referer whitelist for an Object Storage Service (OSS) bucket. You can specify whether to allow the requests whose Referer field is empty or whose query strings are truncated.
 * @method Models\GetBucketRefererResult getBucketReferer(Models\GetBucketRefererRequest $request, array $args = []) Queries the hotlink protection configurations for a bucket.
 * @method \GuzzleHttp\Promise\Promise getBucketRefererAsync(Models\GetBucketRefererRequest $request, array $args = []) Queries the hotlink protection configurations for a bucket.
 * @method Models\GetBucketWebsiteResult getBucketWebsite(Models\GetBucketWebsiteRequest $request, array $args = []) Queries the static website hosting status and redirection rules configured for a bucket.
 * @method \GuzzleHttp\Promise\Promise getBucketWebsiteAsync(Models\GetBucketWebsiteRequest $request, array $args = []) Queries the static website hosting status and redirection rules configured for a bucket.
 * @method Models\PutBucketWebsiteResult putBucketWebsite(Models\PutBucketWebsiteRequest $request, array $args = []) Enables the static website hosting mode for a bucket and configures redirection rules for the bucket.
 * @method \GuzzleHttp\Promise\Promise putBucketWebsiteAsync(Models\PutBucketWebsiteRequest $request, array $args = []) Enables the static website hosting mode for a bucket and configures redirection rules for the bucket.
 * @method Models\DeleteBucketWebsiteResult deleteBucketWebsite(Models\DeleteBucketWebsiteRequest $request, array $args = []) Disables the static website hosting mode and deletes the redirection rules for a bucket.
 * @method \GuzzleHttp\Promise\Promise deleteBucketWebsiteAsync(Models\DeleteBucketWebsiteRequest $request, array $args = []) Disables the static website hosting mode and deletes the redirection rules for a bucket.
 * @method Models\PutBucketLoggingResult putBucketLogging(Models\PutBucketLoggingRequest $request, array $args = []) Enables logging for a bucket. After you enable logging for a bucket, Object Storage Service (OSS) generates logs every hour based on the defined naming rule and stores the logs as objects in the specified destination bucket.
 * @method \GuzzleHttp\Promise\Promise putBucketLoggingAsync(Models\PutBucketLoggingRequest $request, array $args = []) Enables logging for a bucket. After you enable logging for a bucket, Object Storage Service (OSS) generates logs every hour based on the defined naming rule and stores the logs as objects in the specified destination bucket.
 * @method Models\GetBucketLoggingResult getBucketLogging(Models\GetBucketLoggingRequest $request, array $args = []) Queries the configurations of access log collection of a bucket. Only the owner of a bucket can query the configurations of access log collection of the bucket.
 * @method \GuzzleHttp\Promise\Promise getBucketLoggingAsync(Models\GetBucketLoggingRequest $request, array $args = []) Queries the configurations of access log collection of a bucket. Only the owner of a bucket can query the configurations of access log collection of the bucket.
 * @method Models\DeleteBucketLoggingResult deleteBucketLogging(Models\DeleteBucketLoggingRequest $request, array $args = []) Disables the logging feature for a bucket.
 * @method \GuzzleHttp\Promise\Promise deleteBucketLoggingAsync(Models\DeleteBucketLoggingRequest $request, array $args = []) Disables the logging feature for a bucket.
 * @method Models\PutUserDefinedLogFieldsConfigResult putUserDefinedLogFieldsConfig(Models\PutUserDefinedLogFieldsConfigRequest $request, array $args = []) Customizes the user_defined_log_fields field in real-time logs by adding custom request headers or query parameters to the field for subsequent analysis of requests.
 * @method \GuzzleHttp\Promise\Promise putUserDefinedLogFieldsConfigAsync(Models\PutUserDefinedLogFieldsConfigRequest $request, array $args = []) Customizes the user_defined_log_fields field in real-time logs by adding custom request headers or query parameters to the field for subsequent analysis of requests.
 * @method Models\GetUserDefinedLogFieldsConfigResult getUserDefinedLogFieldsConfig(Models\GetUserDefinedLogFieldsConfigRequest $request, array $args = []) Queries the custom configurations of the user_defined_log_fields field in the real-time logs of a bucket.
 * @method \GuzzleHttp\Promise\Promise getUserDefinedLogFieldsConfigAsync(Models\GetUserDefinedLogFieldsConfigRequest $request, array $args = []) Queries the custom configurations of the user_defined_log_fields field in the real-time logs of a bucket.
 * @method Models\DeleteUserDefinedLogFieldsConfigResult deleteUserDefinedLogFieldsConfig(Models\DeleteUserDefinedLogFieldsConfigRequest $request, array $args = []) Deletes the custom configurations of the user_defined_log_fields field in the real-time logs of a bucket.
 * @method \GuzzleHttp\Promise\Promise deleteUserDefinedLogFieldsConfigAsync(Models\DeleteUserDefinedLogFieldsConfigRequest $request, array $args = []) Deletes the custom configurations of the user_defined_log_fields field in the real-time logs of a bucket.
 * @method Models\PutBucketPolicyResult putBucketPolicy(Models\PutBucketPolicyRequest $request, array $args = []) Configures a policy for a bucket.
 * @method \GuzzleHttp\Promise\Promise putBucketPolicyAsync(Models\PutBucketPolicyRequest $request, array $args = []) Configures a policy for a bucket.
 * @method Models\GetBucketPolicyResult getBucketPolicy(Models\GetBucketPolicyRequest $request, array $args = []) Queries the policies configured for a bucket.
 * @method \GuzzleHttp\Promise\Promise getBucketPolicyAsync(Models\GetBucketPolicyRequest $request, array $args = []) Queries the policies configured for a bucket.
 * @method Models\DeleteBucketPolicyResult deleteBucketPolicy(Models\DeleteBucketPolicyRequest $request, array $args = []) Deletes a policy for a bucket.
 * @method \GuzzleHttp\Promise\Promise deleteBucketPolicyAsync(Models\DeleteBucketPolicyRequest $request, array $args = []) Deletes a policy for a bucket.
 * @method Models\GetBucketPolicyStatusResult getBucketPolicyStatus(Models\GetBucketPolicyStatusRequest $request, array $args = []) Checks whether the current bucket policy allows public access.
 * @method \GuzzleHttp\Promise\Promise getBucketPolicyStatusAsync(Models\GetBucketPolicyStatusRequest $request, array $args = []) Checks whether the current bucket policy allows public access.
>>>>>>> 637be27f
 */
final class Client
{
    use ClientExtensionTrait;

    /**
     * @var ClientImpl
     */
    private ClientImpl $client;

    /**
     * Client constructor.
     * @param Config $config
     * @param array $options
     */
    public function __construct(Config $config, array $options = [])
    {
        $this->client = new ClientImpl($config, $options);
    }

    /**
     * @param OperationInput $input
     * @param array $options
     * @return OperationOutput
     */
    public function invokeOperation(OperationInput $input, array $options = []): OperationOutput
    {
        return $this->client->executeAsync($input, $options)->wait();
    }

    /**
     * @param OperationInput $input
     * @param array $options
     * @return GuzzleHttp\Promise\Promise
     */
    public function invokeOperationAsync(OperationInput $input, array $options = []): GuzzleHttp\Promise\Promise
    {
        return $this->client->executeAsync($input, $options);
    }

    /**
     * @param string $name The api name.
     * @param array $args
     * @return GuzzleHttp\Promise\PromiseInterface|mixed
     */
    public function __call($name, $args)
    {
        if (substr($name, -5) === 'Async') {
            $name = substr($name, 0, -5);
            $isAsync = true;
        }

        // api name
        $opName = ucfirst($name);
        $class = Transform\Functions::getTransformClass($opName);
        $fromFunc = "from$opName";
        $toFunc = "to$opName";

        if (
            !\method_exists($class, $fromFunc) ||
            !\method_exists($class, $toFunc)
        ) {
            throw new \BadMethodCallException('Not implement ' . self::class . '::' . $name);
        }

        // args, {Operation}Request request, array options
        $request = isset($args[0]) ? $args[0] : [];
        $options = count($args) > 1 ? $args[1] : [];

        if (!($request instanceof Types\RequestModel)) {
            throw new \InvalidArgumentException('args[0] is not subclass of RequestModel, got ' . \gettype($request));
        }

        if (!\is_array($options)) {
            $options = [];
        }

        // execute
        $input = call_user_func([$class, $fromFunc], $request);
        $promise = $this->client->executeAsync($input, $options)->then(
            function (OperationOutput $output) use ($toFunc, $class) {
                return call_user_func([$class, $toFunc], $output);
            }
        );

        // result
        return !empty($isAsync) ? $promise : $promise->wait();
    }

    /**
     * Generates the presigned URL.
     * If you do not specify expires or expiration, the pre-signed URL uses 15 minutes as default.
     * @param Models\GetObjectRequest|Models\PutObjectRequest|Models\HeadObjectRequest|Models\InitiateMultipartUploadRequest|Models\UploadPartRequest|Models\CompleteMultipartUploadRequest|Models\AbortMultipartUploadRequest $request The request for the Presign operation.
     * @param array $args accepts the following:
     * - expires \DateInterval: The expiration duration for the generated presign url.
     *   For example, ['expires' => \DateInterval::createFromDateString('1 day')]
     * - expiration \DateTime: The expiration time for the generated presign url.
     *   For example, ['expiration' => \DateTime::createFromFormat(''Y-m-d\TH:i:s\Z'', '2024-12-03T03:30:19Z', new \DateTimeZone('UTC')]
     * @return Models\PresignResult
     * @throws \Exception
     */
    public function presign($request, $args = []): Models\PresignResult
    {
        if (!($request instanceof Types\RequestModel)) {
            throw new \InvalidArgumentException(
                '$request is not subclass of RequestModel, got ' . \gettype($request)
            );
        }
        $validRequestTypes = [
            Models\GetObjectRequest::class,
            Models\PutObjectRequest::class,
            Models\HeadObjectRequest::class,
            Models\InitiateMultipartUploadRequest::class,
            Models\UploadPartRequest::class,
            Models\CompleteMultipartUploadRequest::class,
            Models\AbortMultipartUploadRequest::class,
        ];

        if (!in_array(get_class($request), $validRequestTypes, true)) {
            throw new \InvalidArgumentException("Invalid request type: " . get_class($request));
        }
        $name = \get_class($request);
        $pos = \strrpos($name, '\\');
        $opName = \substr($name, $pos + 1, -7);
        $class = Transform\Functions::getTransformClass($opName);
        $fromFunc = "from$opName";

        // prepare
        $input = call_user_func([$class, $fromFunc], $request);

        $options = $args;
        $options['auth_method'] = 'query';
        if (isset($args['expiration']) && ($args['expiration'] instanceof \DateTime)) {
            $input->setOpMetadata('expiration_time', $args['expiration']);
        } else if (isset($args['expires']) && ($args['expires'] instanceof \DateInterval)) {
            $expirationTime = (new \DateTime('now', new \DateTimeZone('UTC')))->add($args['expires']);
            $input->setOpMetadata('expiration_time', $expirationTime);
        }

        // execute
        $result = $this->client->presignInner($input, $options);

        return new Models\PresignResult(
            $result['method'],
            $result['url'],
            $result['expiration'],
            $result['signedHeaders']
        );
    }
}<|MERGE_RESOLUTION|>--- conflicted
+++ resolved
@@ -120,12 +120,10 @@
  * @method \GuzzleHttp\Promise\Promise putBucketTransferAccelerationAsync(Models\PutBucketTransferAccelerationRequest $request, array $args = []) Configures transfer acceleration for a bucket. After you enable transfer acceleration for a bucket, the object access speed is accelerated for users worldwide. The transfer acceleration feature is applicable to scenarios where data needs to be transferred over long geographical distances. This feature can also be used to download or upload objects that are gigabytes or terabytes in size.
  * @method Models\GetBucketTransferAccelerationResult getBucketTransferAcceleration(Models\GetBucketTransferAccelerationRequest $request, array $args = []) Queries the transfer acceleration configurations of a bucket.
  * @method \GuzzleHttp\Promise\Promise getBucketTransferAccelerationAsync(Models\GetBucketTransferAccelerationRequest $request, array $args = []) Queries the transfer acceleration configurations of a bucket.
-<<<<<<< HEAD
  * @method Models\PutBucketAccessMonitorResult putBucketAccessMonitor(Models\PutBucketAccessMonitorRequest $request, array $args = []) Modifies the access tracking status of a bucket.
  * @method \GuzzleHttp\Promise\Promise putBucketAccessMonitorAsync(Models\PutBucketAccessMonitorRequest $request, array $args = []) Modifies the access tracking status of a bucket.
  * @method Models\GetBucketAccessMonitorResult getBucketAccessMonitor(Models\GetBucketAccessMonitorRequest $request, array $args = []) Queries the access tracking status of a bucket.
  * @method \GuzzleHttp\Promise\Promise getBucketAccessMonitorAsync(Models\GetBucketAccessMonitorRequest $request, array $args = []) Queries the access tracking status of a bucket.
-=======
  * @method Models\PutCnameResult putCname(Models\PutCnameRequest $request, array $args = []) Maps a CNAME record to a bucket.
  * @method \GuzzleHttp\Promise\Promise putCnameAsync(Models\PutCnameRequest $request, array $args = []) Maps a CNAME record to a bucket.
  * @method Models\ListCnameResult listCname(Models\ListCnameRequest $request, array $args = []) Queries all CNAME records that are mapped to a bucket.
@@ -184,7 +182,6 @@
  * @method \GuzzleHttp\Promise\Promise deleteBucketPolicyAsync(Models\DeleteBucketPolicyRequest $request, array $args = []) Deletes a policy for a bucket.
  * @method Models\GetBucketPolicyStatusResult getBucketPolicyStatus(Models\GetBucketPolicyStatusRequest $request, array $args = []) Checks whether the current bucket policy allows public access.
  * @method \GuzzleHttp\Promise\Promise getBucketPolicyStatusAsync(Models\GetBucketPolicyStatusRequest $request, array $args = []) Checks whether the current bucket policy allows public access.
->>>>>>> 637be27f
  */
 final class Client
 {
