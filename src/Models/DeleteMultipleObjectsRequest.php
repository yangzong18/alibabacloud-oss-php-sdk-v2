<?php

declare(strict_types=1);

namespace AlibabaCloud\Oss\V2\Models;

use AlibabaCloud\Oss\V2\Types\RequestModel;

/**
 * The request for the DeleteMultipleObjects operation.
 * Class DeleteMultipleObjectsRequest
 * @package AlibabaCloud\Oss\V2\Models
 */
final class DeleteMultipleObjectsRequest extends RequestModel
{
    /**
     * The name of the bucket.
     * @var string|null
     */
    public ?string $bucket;

    /**
     * The encoding type of the object names in the response. Valid value: url
     * @var string|null
     */
    public ?string $encodingType;

    /**
     * The container that stores information about you want to delete objects.
     * @var array<DeleteObject>|null
     */
    public ?array $objects;

    /**
     * Specifies whether to enable the Quiet return mode.
     * The DeleteMultipleObjects operation provides the following return modes: Valid value: true,false
     * @var bool|null
     */
    public ?bool $quiet;

    /**
     * To indicate that the requester is aware that the request and data download will incur costs
     * @var string|null
     */
    public ?string $requestPayer;

    /**
     * The container that stores information about you want to delete objects.
     * @var Delete|null
     */
    public ?Delete $delete;

    /**
     * DeleteMultipleObjectsRequest constructor.
     * @param string|null $bucket The name of the bucket.
     * @param array<DeleteObject>|null $objects The container that stores information about you want to delete objects.
     * @param string|null $encodingType The encoding type of the object names in the response. Valid value: url
     * @param bool|null $quiet Specifies whether to enable the Quiet return mode.
     * @param string|null $requestPayer To indicate that the requester is aware that the request and data download will incur costs.
     * @param Delete|null $delete The container that stores information about you want to delete objects.
<<<<<<< HEAD
=======
     *                            The delete parameter is functionally equivalent to specifying objects and quiet parameters separately.
     *                            It is recommended to use the delete parameter for unified configuration.
>>>>>>> 335846a5
     * @param array|null $options
     */
    public function __construct(
        ?string $bucket = null,
        ?array $objects = null,
        ?string $encodingType = null,
        ?bool $quiet = null,
        ?string $requestPayer = null,
        ?array $options = null,
        ?Delete $delete = null
    )
    {
        $this->bucket = $bucket;
        $this->objects = $objects;
        $this->encodingType = $encodingType;
        $this->quiet = $quiet;
        $this->requestPayer = $requestPayer;
        $this->delete = $delete;
        parent::__construct($options);
    }
}<|MERGE_RESOLUTION|>--- conflicted
+++ resolved
@@ -58,11 +58,8 @@
      * @param bool|null $quiet Specifies whether to enable the Quiet return mode.
      * @param string|null $requestPayer To indicate that the requester is aware that the request and data download will incur costs.
      * @param Delete|null $delete The container that stores information about you want to delete objects.
-<<<<<<< HEAD
-=======
      *                            The delete parameter is functionally equivalent to specifying objects and quiet parameters separately.
      *                            It is recommended to use the delete parameter for unified configuration.
->>>>>>> 335846a5
      * @param array|null $options
      */
     public function __construct(
