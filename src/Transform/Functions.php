--- conflicted
+++ resolved
@@ -137,11 +137,9 @@
         'GetBucketPublicAccessBlock' => 'BucketPublicAccessBlock',
         'PutBucketPublicAccessBlock' => 'BucketPublicAccessBlock',
         'DeleteBucketPublicAccessBlock' => 'BucketPublicAccessBlock',
-<<<<<<< HEAD
         // bucket resource group
         'GetBucketResourceGroup' => 'BucketResourceGroup',
         'PutBucketResourceGroup' => 'BucketResourceGroup',
-=======
         // bucket style
         'PutStyle' => 'BucketStyle',
         'ListStyle' => 'BucketStyle',
@@ -152,7 +150,6 @@
         'GetBucketInventory' => 'BucketInventory',
         'ListBucketInventory' => 'BucketInventory',
         'DeleteBucketInventory' => 'BucketInventory',
->>>>>>> 57159f71
     ];
 
     public static function getTransformClass(string $apiName)
