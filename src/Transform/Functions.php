<?php

declare(strict_types=1);

namespace AlibabaCloud\Oss\V2\Transform;

use AlibabaCloud\Oss\V2\Types\RequestModel;
use AlibabaCloud\Oss\V2\OperationInput;
use AlibabaCloud\Oss\V2\Utils;
use AlibabaCloud\Oss\V2\Exception;

final class Functions
{
    const API_MAPS_DEFAULT = [
        //bucket basic
        'PutBucket' => 'BucketBasic',
        'DeleteBucket' => 'BucketBasic',
        'PutBucketAcl' => 'BucketBasic',
        'GetBucketAcl' => 'BucketBasic',
        'GetBucketStat' => 'BucketBasic',
        'GetBucketLocation' => 'BucketBasic',
        'GetBucketInfo' => 'BucketBasic',
        'PutBucketVersioning' => 'BucketBasic',
        'GetBucketVersioning' => 'BucketBasic',
        'ListObjects' => 'BucketBasic',
        'ListObjectsV2' => 'BucketBasic',
        'ListObjectVersions' => 'BucketBasic',
        // service
        'ListBuckets' => 'BucketBasic',
        // region
        'DescribeRegions' => 'BucketBasic',
        //object basic
        'PutObject' => 'ObjectBasic',
        'CopyObject' => 'ObjectBasic',
        'GetObject' => 'ObjectBasic',
        'AppendObject' => 'ObjectBasic',
        'DeleteObject' => 'ObjectBasic',
        'DeleteMultipleObjects' => 'ObjectBasic',
        'HeadObject' => 'ObjectBasic',
        'GetObjectMeta' => 'ObjectBasic',
        'RestoreObject' => 'ObjectBasic',
        'CleanRestoredObject' => 'ObjectBasic',
        //object acl
        'PutObjectAcl' => 'ObjectBasic',
        'GetObjectAcl' => 'ObjectBasic',
        //object tagging
        'PutObjectTagging' => 'ObjectBasic',
        'GetObjectTagging' => 'ObjectBasic',
        'DeleteObjectTagging' => 'ObjectBasic',
        //object symlink
        'PutSymlink' => 'ObjectBasic',
        'GetSymlink' => 'ObjectBasic',
        //object process
        'ProcessObject' => 'ObjectBasic',
        'AsyncProcessObject' => 'ObjectBasic',
        //object multipart
        'InitiateMultipartUpload' => 'ObjectMultipart',
        'UploadPart' => 'ObjectMultipart',
        'CompleteMultipartUpload' => 'ObjectMultipart',
        'UploadPartCopy' => 'ObjectMultipart',
        'AbortMultipartUpload' => 'ObjectMultipart',
        'ListMultipartUploads' => 'ObjectMultipart',
        'ListParts' => 'ObjectMultipart',
    ];

    const API_MAPS_8_ONLY = [
        // bucket worm
        'InitiateBucketWorm' => 'BucketWorm',
        'AbortBucketWorm' => 'BucketWorm',
        'CompleteBucketWorm' => 'BucketWorm',
        'ExtendBucketWorm' => 'BucketWorm',
        'GetBucketWorm' => 'BucketWorm',
        // bucket lifecycle
        'PutBucketLifecycle' => 'BucketLifecycle',
        'GetBucketLifecycle' => 'BucketLifecycle',
        'DeleteBucketLifecycle' => 'BucketLifecycle',
        // bucket transfer acceleration
        'PutBucketTransferAcceleration' => 'BucketTransferAcceleration',
        'GetBucketTransferAcceleration' => 'BucketTransferAcceleration',
<<<<<<< HEAD
        // bucket request payment
        'PutBucketRequestPayment' => 'BucketRequestPayment',
        'GetBucketRequestPayment' => 'BucketRequestPayment',
=======
        // bucket tags
        'PutBucketTags' => 'BucketTags',
        'GetBucketTags' => 'BucketTags',
        'DeleteBucketTags' => 'BucketTags',
        // bucket referer
        'PutBucketReferer' => 'BucketReferer',
        'GetBucketReferer' => 'BucketReferer',
        // bucket website
        'PutBucketWebsite' => 'BucketWebsite',
        'GetBucketWebsite' => 'BucketWebsite',
        'DeleteBucketWebsite' => 'BucketWebsite',
        // bucket transfer acceleration
        'PutBucketLogging' => 'BucketLogging',
        'GetBucketLogging' => 'BucketLogging',
        'DeleteBucketLogging' => 'BucketLogging',
        'PutUserDefinedLogFieldsConfig' => 'BucketLogging',
        'GetUserDefinedLogFieldsConfig' => 'BucketLogging',
        'DeleteUserDefinedLogFieldsConfig' => 'BucketLogging',
        // bucket policy
        'PutBucketPolicy' => 'BucketPolicy',
        'GetBucketPolicy' => 'BucketPolicy',
        'GetBucketPolicyStatus' => 'BucketPolicy',
        'DeleteBucketPolicy' => 'BucketPolicy',
>>>>>>> 51cb55f1
    ];

    public static function getTransformClass(string $apiName)
    {
        $group = self::API_MAPS_DEFAULT[$apiName] ?? '';
        if ($group == '') {
            $group = self::API_MAPS_8_ONLY[$apiName] ?? '';
            if ($group != '' && version_compare(PHP_VERSION, '8.0.0', '<')) {
                throw new \BadMethodCallException("$apiName is available only on php 8 or higher");
            }
        }
        if ($group != '') {
            $group = str_replace('Functions', $group, self::class);
        }
        return $group;
    }

    public static function serializeInputLite(RequestModel $request, OperationInput $input, array $customSerializer = []): OperationInput
    {
        $ro = new \ReflectionObject($request);

        //headers
        $hp = $ro->getProperty('headers');
        $hp->setAccessible(true);
        $h = $hp->getValue($request);
        if (is_array($h)) {
            foreach ($h as $key => $value) {
                $input->setHeader($key, (string)$value);
            }
        }

        //parameters
        $pp = $ro->getProperty('parameters');
        $pp->setAccessible(true);
        $p = $pp->getValue($request);
        if (is_array($p)) {
            foreach ($p as $key => $value) {
                $input->setParameter($key, (string)$value);
            }
        }

        //payload
        $pd = $ro->getProperty('payload');
        $pd->setAccessible(true);
        $payload = $pd->getValue($request);
        if ($payload instanceof \Psr\Http\Message\StreamInterface) {
            $input->setBody($payload);
        }

        // custom serializer
        foreach ($customSerializer as $serializer) {
            if (\is_callable($serializer)) {
                $serializer($request, $input);
            } else {
                call_user_func($serializer, $request, $input);
            }
        }

        return $input;
    }

    public static function assertFieldRequired(string $filed, $value)
    {
        if (!isset($value)) {
            throw new \InvalidArgumentException("missing required field, $filed.");
        }
    }

    public static function assertXmlRoot(string $xml, string $expect)
    {
        if (!preg_match("/<$expect([^>]*)>/", $xml)) {
            throw new Exception\DeserializationExecption("Not found tag <$expect>");
        }
    }

    public static function assertXmlNodeExist(\SimpleXMLElement $elem, $name)
    {
        if (empty($elem)) {
            throw new Exception\DeserializationExecption("Not found tag <$name>");
        }
    }

    public static function tryToString(\SimpleXMLElement &$elem)
    {
        if ($elem === null || ($elem->count() === 0 && trim((string)$elem) === '')) {
            return null;
        }
        return $elem->__toString();
    }

    public static function tryToDatetime(\SimpleXMLElement &$elem, ?string $format = null)
    {
        if ($elem === null || ($elem->count() === 0 && trim((string)$elem) === '')) {
            return null;
        }

        if ($format == null) {
            $format = 'Y-m-d\TH:i:s\Z';
        }
        $ret = \DateTime::createFromFormat(
            $format,
            $elem->__toString(),
            new \DateTimeZone('UTC')
        );

        if ($ret === false) {
            return null;
        }

        return $ret;
    }

    public static function tryToBool(\SimpleXMLElement &$elem)
    {
        if ($elem === null || ($elem->count() === 0 && trim((string)$elem) === '')) {
            return null;
        }
        return Utils::safetyBool(strtolower($elem->__toString()));
    }

    public static function tryToInt(\SimpleXMLElement &$elem)
    {
        if ($elem === null || ($elem->count() === 0 && trim((string)$elem) === '')) {
            return null;
        }
        return intval($elem->__toString());
    }

    public static function tryUrldecodeString(\SimpleXMLElement &$elem, bool $decode = false)
    {
        if ($elem === null || ($elem->count() === 0 && trim((string)$elem) === '')) {
            return null;
        }
        $val = $elem->__toString();
        return $decode == true ? \rawurldecode($val) : $val;
    }

    public static function tryUserMetadata(?array $headers)
    {
        if (!isset($headers)) {
            return null;
        }
        $result = [];
        foreach ($headers as $k => $v) {
            if (\strncasecmp($k, 'x-oss-meta-', 11) == 0) {
                $result[substr($k, 11)] = $v;
            }
        }
        return empty($result) ? null : $result;
    }

    public static function addContentType(RequestModel $request, OperationInput $input)
    {
        if ($input->hasHeader('Content-Type')) {
            return;
        }
        $value = Utils::guessContentType($input->getKey());
        if ($value != null) {
            $input->setHeader('Content-Type', $value);
        }
    }

    public static function addContentMd5(RequestModel $request, OperationInput $input)
    {
        if ($input->hasHeader('Content-MD5')) {
            return;
        }

        $value = '1B2M2Y8AsgTpgAmY7PhCfg==';
        if ($input->getBody() != null) {
            $value = Utils::calcContentMd5($input->getBody());
        }
        $input->setHeader('Content-MD5', $value);
    }
}<|MERGE_RESOLUTION|>--- conflicted
+++ resolved
@@ -77,11 +77,9 @@
         // bucket transfer acceleration
         'PutBucketTransferAcceleration' => 'BucketTransferAcceleration',
         'GetBucketTransferAcceleration' => 'BucketTransferAcceleration',
-<<<<<<< HEAD
         // bucket request payment
         'PutBucketRequestPayment' => 'BucketRequestPayment',
         'GetBucketRequestPayment' => 'BucketRequestPayment',
-=======
         // bucket tags
         'PutBucketTags' => 'BucketTags',
         'GetBucketTags' => 'BucketTags',
@@ -105,7 +103,6 @@
         'GetBucketPolicy' => 'BucketPolicy',
         'GetBucketPolicyStatus' => 'BucketPolicy',
         'DeleteBucketPolicy' => 'BucketPolicy',
->>>>>>> 51cb55f1
     ];
 
     public static function getTransformClass(string $apiName)
