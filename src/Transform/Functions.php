--- conflicted
+++ resolved
@@ -77,7 +77,6 @@
         // bucket transfer acceleration
         'PutBucketTransferAcceleration' => 'BucketTransferAcceleration',
         'GetBucketTransferAcceleration' => 'BucketTransferAcceleration',
-<<<<<<< HEAD
         // bucket transfer acceleration
         'PutBucketLogging' => 'BucketLogging',
         'GetBucketLogging' => 'BucketLogging',
@@ -85,13 +84,11 @@
         'PutUserDefinedLogFieldsConfig' => 'BucketLogging',
         'GetUserDefinedLogFieldsConfig' => 'BucketLogging',
         'DeleteUserDefinedLogFieldsConfig' => 'BucketLogging',
-=======
         // bucket policy
         'PutBucketPolicy' => 'BucketPolicy',
         'GetBucketPolicy' => 'BucketPolicy',
         'GetBucketPolicyStatus' => 'BucketPolicy',
         'DeleteBucketPolicy' => 'BucketPolicy',
->>>>>>> d82fb4cd
     ];
 
     public static function getTransformClass(string $apiName)
