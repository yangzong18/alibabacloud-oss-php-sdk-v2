--- conflicted
+++ resolved
@@ -77,12 +77,10 @@
         // bucket transfer acceleration
         'PutBucketTransferAcceleration' => 'BucketTransferAcceleration',
         'GetBucketTransferAcceleration' => 'BucketTransferAcceleration',
-<<<<<<< HEAD
         // bucket website
         'PutBucketWebsite' => 'BucketWebsite',
         'GetBucketWebsite' => 'BucketWebsite',
         'DeleteBucketWebsite' => 'BucketWebsite',
-=======
         // bucket transfer acceleration
         'PutBucketLogging' => 'BucketLogging',
         'GetBucketLogging' => 'BucketLogging',
@@ -95,7 +93,6 @@
         'GetBucketPolicy' => 'BucketPolicy',
         'GetBucketPolicyStatus' => 'BucketPolicy',
         'DeleteBucketPolicy' => 'BucketPolicy',
->>>>>>> 2ca57df2
     ];
 
     public static function getTransformClass(string $apiName)
