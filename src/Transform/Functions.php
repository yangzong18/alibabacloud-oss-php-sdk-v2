--- conflicted
+++ resolved
@@ -77,14 +77,12 @@
         // bucket transfer acceleration
         'PutBucketTransferAcceleration' => 'BucketTransferAcceleration',
         'GetBucketTransferAcceleration' => 'BucketTransferAcceleration',
-<<<<<<< HEAD
         // bucket cname
         'PutCname' => 'BucketCname',
         'ListCname' => 'BucketCname',
         'DeleteCname' => 'BucketCname',
         'GetCnameToken' => 'BucketCname',
         'CreateCnameToken' => 'BucketCname',
-=======
         // bucket cors
         'PutBucketCors' => 'BucketCors',
         'GetBucketCors' => 'BucketCors',
@@ -116,7 +114,6 @@
         'GetBucketPolicy' => 'BucketPolicy',
         'GetBucketPolicyStatus' => 'BucketPolicy',
         'DeleteBucketPolicy' => 'BucketPolicy',
->>>>>>> b88feb9a
     ];
 
     public static function getTransformClass(string $apiName)
