<?php

declare(strict_types=1);

namespace AlibabaCloud\Oss\V2\Transform;

use AlibabaCloud\Oss\V2\Types\RequestModel;
use AlibabaCloud\Oss\V2\OperationInput;
use AlibabaCloud\Oss\V2\Utils;
use AlibabaCloud\Oss\V2\Exception;

final class Functions
{
    const API_MAPS_DEFAULT = [
        //bucket basic
        'PutBucket' => 'BucketBasic',
        'DeleteBucket' => 'BucketBasic',
        'PutBucketAcl' => 'BucketBasic',
        'GetBucketAcl' => 'BucketBasic',
        'GetBucketStat' => 'BucketBasic',
        'GetBucketLocation' => 'BucketBasic',
        'GetBucketInfo' => 'BucketBasic',
        'PutBucketVersioning' => 'BucketBasic',
        'GetBucketVersioning' => 'BucketBasic',
        'ListObjects' => 'BucketBasic',
        'ListObjectsV2' => 'BucketBasic',
        'ListObjectVersions' => 'BucketBasic',
        // service
        'ListBuckets' => 'BucketBasic',
        // region
        'DescribeRegions' => 'BucketBasic',
        //object basic
        'PutObject' => 'ObjectBasic',
        'CopyObject' => 'ObjectBasic',
        'GetObject' => 'ObjectBasic',
        'AppendObject' => 'ObjectBasic',
        'DeleteObject' => 'ObjectBasic',
        'DeleteMultipleObjects' => 'ObjectBasic',
        'HeadObject' => 'ObjectBasic',
        'GetObjectMeta' => 'ObjectBasic',
        'RestoreObject' => 'ObjectBasic',
        'CleanRestoredObject' => 'ObjectBasic',
        //object acl
        'PutObjectAcl' => 'ObjectBasic',
        'GetObjectAcl' => 'ObjectBasic',
        //object tagging
        'PutObjectTagging' => 'ObjectBasic',
        'GetObjectTagging' => 'ObjectBasic',
        'DeleteObjectTagging' => 'ObjectBasic',
        //object symlink
        'PutSymlink' => 'ObjectBasic',
        'GetSymlink' => 'ObjectBasic',
        //object process
        'ProcessObject' => 'ObjectBasic',
        'AsyncProcessObject' => 'ObjectBasic',
        //object multipart
        'InitiateMultipartUpload' => 'ObjectMultipart',
        'UploadPart' => 'ObjectMultipart',
        'CompleteMultipartUpload' => 'ObjectMultipart',
        'UploadPartCopy' => 'ObjectMultipart',
        'AbortMultipartUpload' => 'ObjectMultipart',
        'ListMultipartUploads' => 'ObjectMultipart',
        'ListParts' => 'ObjectMultipart',
    ];

    const API_MAPS_8_ONLY = [
        // bucket worm
        'InitiateBucketWorm' => 'BucketWorm',
        'AbortBucketWorm' => 'BucketWorm',
        'CompleteBucketWorm' => 'BucketWorm',
        'ExtendBucketWorm' => 'BucketWorm',
        'GetBucketWorm' => 'BucketWorm',
        // bucket lifecycle
        'PutBucketLifecycle' => 'BucketLifecycle',
        'GetBucketLifecycle' => 'BucketLifecycle',
        'DeleteBucketLifecycle' => 'BucketLifecycle',
        // bucket transfer acceleration
        'PutBucketTransferAcceleration' => 'BucketTransferAcceleration',
        'GetBucketTransferAcceleration' => 'BucketTransferAcceleration',
<<<<<<< HEAD
        // bucket cors
        'PutBucketCors' => 'BucketCors',
        'GetBucketCors' => 'BucketCors',
        'DeleteBucketCors' => 'BucketCors',
        'OptionObject' => 'BucketCors',
=======
        // bucket request payment
        'PutBucketRequestPayment' => 'BucketRequestPayment',
        'GetBucketRequestPayment' => 'BucketRequestPayment',
        // bucket tags
        'PutBucketTags' => 'BucketTags',
        'GetBucketTags' => 'BucketTags',
        'DeleteBucketTags' => 'BucketTags',
        // bucket referer
        'PutBucketReferer' => 'BucketReferer',
        'GetBucketReferer' => 'BucketReferer',
        // bucket website
        'PutBucketWebsite' => 'BucketWebsite',
        'GetBucketWebsite' => 'BucketWebsite',
        'DeleteBucketWebsite' => 'BucketWebsite',
        // bucket transfer acceleration
        'PutBucketLogging' => 'BucketLogging',
        'GetBucketLogging' => 'BucketLogging',
        'DeleteBucketLogging' => 'BucketLogging',
        'PutUserDefinedLogFieldsConfig' => 'BucketLogging',
        'GetUserDefinedLogFieldsConfig' => 'BucketLogging',
        'DeleteUserDefinedLogFieldsConfig' => 'BucketLogging',
        // bucket policy
        'PutBucketPolicy' => 'BucketPolicy',
        'GetBucketPolicy' => 'BucketPolicy',
        'GetBucketPolicyStatus' => 'BucketPolicy',
        'DeleteBucketPolicy' => 'BucketPolicy',
>>>>>>> 8738a7d5
    ];

    public static function getTransformClass(string $apiName)
    {
        $group = self::API_MAPS_DEFAULT[$apiName] ?? '';
        if ($group == '') {
            $group = self::API_MAPS_8_ONLY[$apiName] ?? '';
            if ($group != '' && version_compare(PHP_VERSION, '8.0.0', '<')) {
                throw new \BadMethodCallException("$apiName is available only on php 8 or higher");
            }
        }
        if ($group != '') {
            $group = str_replace('Functions', $group, self::class);
        }
        return $group;
    }

    public static function serializeInputLite(RequestModel $request, OperationInput $input, array $customSerializer = []): OperationInput
    {
        $ro = new \ReflectionObject($request);

        //headers
        $hp = $ro->getProperty('headers');
        $hp->setAccessible(true);
        $h = $hp->getValue($request);
        if (is_array($h)) {
            foreach ($h as $key => $value) {
                $input->setHeader($key, (string)$value);
            }
        }

        //parameters
        $pp = $ro->getProperty('parameters');
        $pp->setAccessible(true);
        $p = $pp->getValue($request);
        if (is_array($p)) {
            foreach ($p as $key => $value) {
                $input->setParameter($key, (string)$value);
            }
        }

        //payload
        $pd = $ro->getProperty('payload');
        $pd->setAccessible(true);
        $payload = $pd->getValue($request);
        if ($payload instanceof \Psr\Http\Message\StreamInterface) {
            $input->setBody($payload);
        }

        // custom serializer
        foreach ($customSerializer as $serializer) {
            if (\is_callable($serializer)) {
                $serializer($request, $input);
            } else {
                call_user_func($serializer, $request, $input);
            }
        }

        return $input;
    }

    public static function assertFieldRequired(string $filed, $value)
    {
        if (!isset($value)) {
            throw new \InvalidArgumentException("missing required field, $filed.");
        }
    }

    public static function assertXmlRoot(string $xml, string $expect)
    {
        if (!preg_match("/<$expect([^>]*)>/", $xml)) {
            throw new Exception\DeserializationExecption("Not found tag <$expect>");
        }
    }

    public static function assertXmlNodeExist(\SimpleXMLElement $elem, $name)
    {
        if (empty($elem)) {
            throw new Exception\DeserializationExecption("Not found tag <$name>");
        }
    }

    public static function tryToString(\SimpleXMLElement &$elem)
    {
        if ($elem === null || ($elem->count() === 0 && trim((string)$elem) === '')) {
            return null;
        }
        return $elem->__toString();
    }

    public static function tryToDatetime(\SimpleXMLElement &$elem, ?string $format = null)
    {
        if ($elem === null || ($elem->count() === 0 && trim((string)$elem) === '')) {
            return null;
        }

        if ($format == null) {
            $format = 'Y-m-d\TH:i:s\Z';
        }
        $ret = \DateTime::createFromFormat(
            $format,
            $elem->__toString(),
            new \DateTimeZone('UTC')
        );

        if ($ret === false) {
            return null;
        }

        return $ret;
    }

    public static function tryToBool(\SimpleXMLElement &$elem)
    {
        if ($elem === null || ($elem->count() === 0 && trim((string)$elem) === '')) {
            return null;
        }
        return Utils::safetyBool(strtolower($elem->__toString()));
    }

    public static function tryToInt(\SimpleXMLElement &$elem)
    {
        if ($elem === null || ($elem->count() === 0 && trim((string)$elem) === '')) {
            return null;
        }
        return intval($elem->__toString());
    }

    public static function tryUrldecodeString(\SimpleXMLElement &$elem, bool $decode = false)
    {
        if ($elem === null || ($elem->count() === 0 && trim((string)$elem) === '')) {
            return null;
        }
        $val = $elem->__toString();
        return $decode == true ? \rawurldecode($val) : $val;
    }

    public static function tryUserMetadata(?array $headers)
    {
        if (!isset($headers)) {
            return null;
        }
        $result = [];
        foreach ($headers as $k => $v) {
            if (\strncasecmp($k, 'x-oss-meta-', 11) == 0) {
                $result[substr($k, 11)] = $v;
            }
        }
        return empty($result) ? null : $result;
    }

    public static function addContentType(RequestModel $request, OperationInput $input)
    {
        if ($input->hasHeader('Content-Type')) {
            return;
        }
        $value = Utils::guessContentType($input->getKey());
        if ($value != null) {
            $input->setHeader('Content-Type', $value);
        }
    }

    public static function addContentMd5(RequestModel $request, OperationInput $input)
    {
        if ($input->hasHeader('Content-MD5')) {
            return;
        }

        $value = '1B2M2Y8AsgTpgAmY7PhCfg==';
        if ($input->getBody() != null) {
            $value = Utils::calcContentMd5($input->getBody());
        }
        $input->setHeader('Content-MD5', $value);
    }
}<|MERGE_RESOLUTION|>--- conflicted
+++ resolved
@@ -77,13 +77,11 @@
         // bucket transfer acceleration
         'PutBucketTransferAcceleration' => 'BucketTransferAcceleration',
         'GetBucketTransferAcceleration' => 'BucketTransferAcceleration',
-<<<<<<< HEAD
         // bucket cors
         'PutBucketCors' => 'BucketCors',
         'GetBucketCors' => 'BucketCors',
         'DeleteBucketCors' => 'BucketCors',
         'OptionObject' => 'BucketCors',
-=======
         // bucket request payment
         'PutBucketRequestPayment' => 'BucketRequestPayment',
         'GetBucketRequestPayment' => 'BucketRequestPayment',
@@ -110,7 +108,6 @@
         'GetBucketPolicy' => 'BucketPolicy',
         'GetBucketPolicyStatus' => 'BucketPolicy',
         'DeleteBucketPolicy' => 'BucketPolicy',
->>>>>>> 8738a7d5
     ];
 
     public static function getTransformClass(string $apiName)
