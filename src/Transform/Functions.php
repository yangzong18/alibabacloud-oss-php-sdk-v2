<?php

declare(strict_types=1);

namespace AlibabaCloud\Oss\V2\Transform;

use AlibabaCloud\Oss\V2\Types\RequestModel;
use AlibabaCloud\Oss\V2\OperationInput;
use AlibabaCloud\Oss\V2\Utils;
use AlibabaCloud\Oss\V2\Exception;

final class Functions
{
    const API_MAPS_DEFAULT = [
        //bucket basic
        'PutBucket' => 'BucketBasic',
        'DeleteBucket' => 'BucketBasic',
        'PutBucketAcl' => 'BucketBasic',
        'GetBucketAcl' => 'BucketBasic',
        'GetBucketStat' => 'BucketBasic',
        'GetBucketLocation' => 'BucketBasic',
        'GetBucketInfo' => 'BucketBasic',
        'PutBucketVersioning' => 'BucketBasic',
        'GetBucketVersioning' => 'BucketBasic',
        'ListObjects' => 'BucketBasic',
        'ListObjectsV2' => 'BucketBasic',
        'ListObjectVersions' => 'BucketBasic',
        // service
        'ListBuckets' => 'BucketBasic',
        // region
        'DescribeRegions' => 'BucketBasic',
        //object basic
        'PutObject' => 'ObjectBasic',
        'CopyObject' => 'ObjectBasic',
        'GetObject' => 'ObjectBasic',
        'AppendObject' => 'ObjectBasic',
        'DeleteObject' => 'ObjectBasic',
        'DeleteMultipleObjects' => 'ObjectBasic',
        'HeadObject' => 'ObjectBasic',
        'GetObjectMeta' => 'ObjectBasic',
        'RestoreObject' => 'ObjectBasic',
        'CleanRestoredObject' => 'ObjectBasic',
        //object acl
        'PutObjectAcl' => 'ObjectBasic',
        'GetObjectAcl' => 'ObjectBasic',
        //object tagging
        'PutObjectTagging' => 'ObjectBasic',
        'GetObjectTagging' => 'ObjectBasic',
        'DeleteObjectTagging' => 'ObjectBasic',
        //object symlink
        'PutSymlink' => 'ObjectBasic',
        'GetSymlink' => 'ObjectBasic',
        //object process
        'ProcessObject' => 'ObjectBasic',
        'AsyncProcessObject' => 'ObjectBasic',
        //object multipart
        'InitiateMultipartUpload' => 'ObjectMultipart',
        'UploadPart' => 'ObjectMultipart',
        'CompleteMultipartUpload' => 'ObjectMultipart',
        'UploadPartCopy' => 'ObjectMultipart',
        'AbortMultipartUpload' => 'ObjectMultipart',
        'ListMultipartUploads' => 'ObjectMultipart',
        'ListParts' => 'ObjectMultipart',
    ];

    const API_MAPS_8_ONLY = [
        // bucket worm
        'InitiateBucketWorm' => 'BucketWorm',
        'AbortBucketWorm' => 'BucketWorm',
        'CompleteBucketWorm' => 'BucketWorm',
        'ExtendBucketWorm' => 'BucketWorm',
        'GetBucketWorm' => 'BucketWorm',
        // bucket lifecycle
        'PutBucketLifecycle' => 'BucketLifecycle',
        'GetBucketLifecycle' => 'BucketLifecycle',
        'DeleteBucketLifecycle' => 'BucketLifecycle',
        // bucket transfer acceleration
        'PutBucketTransferAcceleration' => 'BucketTransferAcceleration',
        'GetBucketTransferAcceleration' => 'BucketTransferAcceleration',
        // bucket meta query
        'GetMetaQueryStatus' => 'BucketMetaQuery',
        'CloseMetaQuery' => 'BucketMetaQuery',
        'DoMetaQuery' => 'BucketMetaQuery',
        'OpenMetaQuery' => 'BucketMetaQuery',
        // bucket access monitor
        'PutBucketAccessMonitor' => 'BucketAccessMonitor',
        'GetBucketAccessMonitor' => 'BucketAccessMonitor',
        // bucket cname
        'PutCname' => 'BucketCname',
        'ListCname' => 'BucketCname',
        'DeleteCname' => 'BucketCname',
        'GetCnameToken' => 'BucketCname',
        'CreateCnameToken' => 'BucketCname',
        // bucket cors
        'PutBucketCors' => 'BucketCors',
        'GetBucketCors' => 'BucketCors',
        'DeleteBucketCors' => 'BucketCors',
        'OptionObject' => 'BucketCors',
        // bucket request payment
        'PutBucketRequestPayment' => 'BucketRequestPayment',
        'GetBucketRequestPayment' => 'BucketRequestPayment',
        // bucket tags
        'PutBucketTags' => 'BucketTags',
        'GetBucketTags' => 'BucketTags',
        'DeleteBucketTags' => 'BucketTags',
        // bucket referer
        'PutBucketReferer' => 'BucketReferer',
        'GetBucketReferer' => 'BucketReferer',
        // bucket website
        'PutBucketWebsite' => 'BucketWebsite',
        'GetBucketWebsite' => 'BucketWebsite',
        'DeleteBucketWebsite' => 'BucketWebsite',
        // bucket transfer acceleration
        'PutBucketLogging' => 'BucketLogging',
        'GetBucketLogging' => 'BucketLogging',
        'DeleteBucketLogging' => 'BucketLogging',
        'PutUserDefinedLogFieldsConfig' => 'BucketLogging',
        'GetUserDefinedLogFieldsConfig' => 'BucketLogging',
        'DeleteUserDefinedLogFieldsConfig' => 'BucketLogging',
        // bucket policy
        'PutBucketPolicy' => 'BucketPolicy',
        'GetBucketPolicy' => 'BucketPolicy',
        'GetBucketPolicyStatus' => 'BucketPolicy',
        'DeleteBucketPolicy' => 'BucketPolicy',
        // bucket encryption
        'PutBucketEncryption' => 'BucketEncryption',
        'GetBucketEncryption' => 'BucketEncryption',
        'DeleteBucketEncryption' => 'BucketEncryption',
        // bucket archive direct read
        'GetBucketArchiveDirectRead' => 'BucketArchiveDirectRead',
        'PutBucketArchiveDirectRead' => 'BucketArchiveDirectRead',
        // public access block
        'GetPublicAccessBlock' => 'PublicAccessBlock',
        'PutPublicAccessBlock' => 'PublicAccessBlock',
        'DeletePublicAccessBlock' => 'PublicAccessBlock',
        // bucket public access block
        'GetBucketPublicAccessBlock' => 'BucketPublicAccessBlock',
        'PutBucketPublicAccessBlock' => 'BucketPublicAccessBlock',
        'DeleteBucketPublicAccessBlock' => 'BucketPublicAccessBlock',
<<<<<<< HEAD
        // bucket redundancy transition
        'ListBucketDataRedundancyTransition' => 'BucketRedundancyTransition',
        'ListUserDataRedundancyTransition' => 'BucketRedundancyTransition',
        'GetBucketDataRedundancyTransition' => 'BucketRedundancyTransition',
        'CreateBucketDataRedundancyTransition' => 'BucketRedundancyTransition',
        'DeleteBucketDataRedundancyTransition' => 'BucketRedundancyTransition',
=======
        // bucket https config
        'GetBucketHttpsConfig' => 'BucketHttpsConfig',
        'PutBucketHttpsConfig' => 'BucketHttpsConfig',
        // bucket resource group
        'GetBucketResourceGroup' => 'BucketResourceGroup',
        'PutBucketResourceGroup' => 'BucketResourceGroup',
        // bucket style
        'PutStyle' => 'BucketStyle',
        'ListStyle' => 'BucketStyle',
        'GetStyle' => 'BucketStyle',
        'DeleteStyle' => 'BucketStyle',
        // bucket inventory
        'PutBucketInventory' => 'BucketInventory',
        'GetBucketInventory' => 'BucketInventory',
        'ListBucketInventory' => 'BucketInventory',
        'DeleteBucketInventory' => 'BucketInventory',
>>>>>>> 8f34b83c
    ];

    public static function getTransformClass(string $apiName)
    {
        $group = self::API_MAPS_DEFAULT[$apiName] ?? '';
        if ($group == '') {
            $group = self::API_MAPS_8_ONLY[$apiName] ?? '';
            if ($group != '' && version_compare(PHP_VERSION, '8.0.0', '<')) {
                throw new \BadMethodCallException("$apiName is available only on php 8 or higher");
            }
        }
        if ($group != '') {
            $group = str_replace('Functions', $group, self::class);
        }
        return $group;
    }

    public static function serializeInputLite(RequestModel $request, OperationInput $input, array $customSerializer = []): OperationInput
    {
        $ro = new \ReflectionObject($request);

        //headers
        $hp = $ro->getProperty('headers');
        $hp->setAccessible(true);
        $h = $hp->getValue($request);
        if (is_array($h)) {
            foreach ($h as $key => $value) {
                $input->setHeader($key, (string)$value);
            }
        }

        //parameters
        $pp = $ro->getProperty('parameters');
        $pp->setAccessible(true);
        $p = $pp->getValue($request);
        if (is_array($p)) {
            foreach ($p as $key => $value) {
                $input->setParameter($key, (string)$value);
            }
        }

        //payload
        $pd = $ro->getProperty('payload');
        $pd->setAccessible(true);
        $payload = $pd->getValue($request);
        if ($payload instanceof \Psr\Http\Message\StreamInterface) {
            $input->setBody($payload);
        }

        // custom serializer
        foreach ($customSerializer as $serializer) {
            if (\is_callable($serializer)) {
                $serializer($request, $input);
            } else {
                call_user_func($serializer, $request, $input);
            }
        }

        return $input;
    }

    public static function assertFieldRequired(string $filed, $value)
    {
        if (!isset($value)) {
            throw new \InvalidArgumentException("missing required field, $filed.");
        }
    }

    public static function assertXmlRoot(string $xml, string $expect)
    {
        if (!preg_match("/<$expect([^>]*)>/", $xml)) {
            throw new Exception\DeserializationExecption("Not found tag <$expect>");
        }
    }

    public static function assertXmlNodeExist(\SimpleXMLElement $elem, $name)
    {
        if (empty($elem)) {
            throw new Exception\DeserializationExecption("Not found tag <$name>");
        }
    }

    public static function tryToString(\SimpleXMLElement &$elem)
    {
        if ($elem === null || ($elem->count() === 0 && trim((string)$elem) === '')) {
            return null;
        }
        return $elem->__toString();
    }

    public static function tryToDatetime(\SimpleXMLElement &$elem, ?string $format = null)
    {
        if ($elem === null || ($elem->count() === 0 && trim((string)$elem) === '')) {
            return null;
        }

        if ($format == null) {
            $format = 'Y-m-d\TH:i:s\Z';
        }
        $ret = \DateTime::createFromFormat(
            $format,
            $elem->__toString(),
            new \DateTimeZone('UTC')
        );

        if ($ret === false) {
            return null;
        }

        return $ret;
    }

    public static function tryToBool(\SimpleXMLElement &$elem)
    {
        if ($elem === null || ($elem->count() === 0 && trim((string)$elem) === '')) {
            return null;
        }
        return Utils::safetyBool(strtolower($elem->__toString()));
    }

    public static function tryToInt(\SimpleXMLElement &$elem)
    {
        if ($elem === null || ($elem->count() === 0 && trim((string)$elem) === '')) {
            return null;
        }
        return intval($elem->__toString());
    }

    public static function tryUrldecodeString(\SimpleXMLElement &$elem, bool $decode = false)
    {
        if ($elem === null || ($elem->count() === 0 && trim((string)$elem) === '')) {
            return null;
        }
        $val = $elem->__toString();
        return $decode == true ? \rawurldecode($val) : $val;
    }

    public static function tryUserMetadata(?array $headers)
    {
        if (!isset($headers)) {
            return null;
        }
        $result = [];
        foreach ($headers as $k => $v) {
            if (\strncasecmp($k, 'x-oss-meta-', 11) == 0) {
                $result[substr($k, 11)] = $v;
            }
        }
        return empty($result) ? null : $result;
    }

    public static function addContentType(RequestModel $request, OperationInput $input)
    {
        if ($input->hasHeader('Content-Type')) {
            return;
        }
        /*
        $value = Utils::guessContentType($input->getKey());
        if ($value != null) {
            $input->setHeader('Content-Type', $value);
        }
        */
        $input->setOpMetadata('detect_content_type', true);
    }

    public static function addContentMd5(RequestModel $request, OperationInput $input)
    {
        if ($input->hasHeader('Content-MD5')) {
            return;
        }

        $value = '1B2M2Y8AsgTpgAmY7PhCfg==';
        if ($input->getBody() != null) {
            $value = Utils::calcContentMd5($input->getBody());
        }
        $input->setHeader('Content-MD5', $value);
    }
}<|MERGE_RESOLUTION|>--- conflicted
+++ resolved
@@ -137,14 +137,12 @@
         'GetBucketPublicAccessBlock' => 'BucketPublicAccessBlock',
         'PutBucketPublicAccessBlock' => 'BucketPublicAccessBlock',
         'DeleteBucketPublicAccessBlock' => 'BucketPublicAccessBlock',
-<<<<<<< HEAD
         // bucket redundancy transition
         'ListBucketDataRedundancyTransition' => 'BucketRedundancyTransition',
         'ListUserDataRedundancyTransition' => 'BucketRedundancyTransition',
         'GetBucketDataRedundancyTransition' => 'BucketRedundancyTransition',
         'CreateBucketDataRedundancyTransition' => 'BucketRedundancyTransition',
         'DeleteBucketDataRedundancyTransition' => 'BucketRedundancyTransition',
-=======
         // bucket https config
         'GetBucketHttpsConfig' => 'BucketHttpsConfig',
         'PutBucketHttpsConfig' => 'BucketHttpsConfig',
@@ -161,7 +159,6 @@
         'GetBucketInventory' => 'BucketInventory',
         'ListBucketInventory' => 'BucketInventory',
         'DeleteBucketInventory' => 'BucketInventory',
->>>>>>> 8f34b83c
     ];
 
     public static function getTransformClass(string $apiName)
