--- conflicted
+++ resolved
@@ -77,11 +77,9 @@
         // bucket transfer acceleration
         'PutBucketTransferAcceleration' => 'BucketTransferAcceleration',
         'GetBucketTransferAcceleration' => 'BucketTransferAcceleration',
-<<<<<<< HEAD
         // bucket access monitor
         'PutBucketAccessMonitor' => 'BucketAccessMonitor',
         'GetBucketAccessMonitor' => 'BucketAccessMonitor',
-=======
         // bucket cname
         'PutCname' => 'BucketCname',
         'ListCname' => 'BucketCname',
@@ -119,7 +117,6 @@
         'GetBucketPolicy' => 'BucketPolicy',
         'GetBucketPolicyStatus' => 'BucketPolicy',
         'DeleteBucketPolicy' => 'BucketPolicy',
->>>>>>> 637be27f
     ];
 
     public static function getTransformClass(string $apiName)
